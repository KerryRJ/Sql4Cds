--- conflicted
+++ resolved
@@ -33,13 +33,11 @@
 
         public void ApplySettings(bool execute)
         {
-<<<<<<< HEAD
             _con.BlockDeleteWithoutWhere = Settings.Instance.BlockDeleteWithoutWhere;
             _con.BlockUpdateWithoutWhere = Settings.Instance.BlockUpdateWithoutWhere;
             _con.UseBulkDelete = Settings.Instance.UseBulkDelete;
             _con.BatchSize = Settings.Instance.BatchSize;
             _con.UseTDSEndpoint = Settings.Instance.UseTSQLEndpoint && (execute || !Settings.Instance.ShowFetchXMLInEstimatedExecutionPlans);
-            _con.UseRetrieveTotalRecordCount = Settings.Instance.UseRetrieveTotalRecordCount;
             _con.MaxDegreeOfParallelism = Settings.Instance.MaxDegreeOfPaallelism;
             _con.UseLocalTimeZone = Settings.Instance.ShowLocalTimes;
             _con.BypassCustomPlugins = Settings.Instance.BypassCustomPlugins;
@@ -52,25 +50,6 @@
             _con.Progress += Progress;
 
             _cmd.StatementCompleted += StatementCompleted;
-=======
-            con.BlockDeleteWithoutWhere = Settings.Instance.BlockDeleteWithoutWhere;
-            con.BlockUpdateWithoutWhere = Settings.Instance.BlockUpdateWithoutWhere;
-            con.UseBulkDelete = Settings.Instance.UseBulkDelete;
-            con.BatchSize = Settings.Instance.BatchSize;
-            con.UseTDSEndpoint = Settings.Instance.UseTSQLEndpoint && (execute || !Settings.Instance.ShowFetchXMLInEstimatedExecutionPlans);
-            con.MaxDegreeOfParallelism = Settings.Instance.MaxDegreeOfPaallelism;
-            con.UseLocalTimeZone = Settings.Instance.ShowLocalTimes;
-            con.BypassCustomPlugins = Settings.Instance.BypassCustomPlugins;
-            con.QuotedIdentifiers = Settings.Instance.QuotedIdentifiers;
-
-            con.PreInsert += ConfirmInsert;
-            con.PreUpdate += ConfirmUpdate;
-            con.PreDelete += ConfirmDelete;
-            con.PreRetrieve += ConfirmRetrieve;
-            con.Progress += Progress;
-
-            cmd.StatementCompleted += StatementCompleted;
->>>>>>> 933bf83f
         }
 
         private void ConfirmInsert(object sender, ConfirmDmlStatementEventArgs e)
