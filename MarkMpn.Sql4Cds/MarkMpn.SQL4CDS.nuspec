--- conflicted
+++ resolved
@@ -22,15 +22,11 @@
 
 Using the preview TDS Endpoint, SELECT queries can also be run that aren't convertible to FetchXML.</description>
     <summary>Convert SQL queries to FetchXML and execute them against Dataverse / D365</summary>
-<<<<<<< HEAD
     <releaseNotes>Return correct schema for global option set values
 Fixed applying alias to primary key field
 Fixed CROSS APPLY with UNION ALL and references in each child query to the same outer column
-</releaseNotes>
-=======
-    <releaseNotes>Autcomplete variable names at start of query
+Autcomplete variable names at start of query
     </releaseNotes>
->>>>>>> 67a0e232
     <copyright>Copyright © 2019 Mark Carrington</copyright>
     <language>en-GB</language>
     <tags>XrmToolBox SQL CDS</tags>
