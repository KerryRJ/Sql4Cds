--- conflicted
+++ resolved
@@ -372,7 +372,6 @@
         }
 
         /// <summary>
-<<<<<<< HEAD
         /// Replaces all occurrences of a specified string value with another string value.
         /// </summary>
         /// <param name="input">The string expression to be searched</param>
@@ -385,7 +384,9 @@
                 return null;
 
             return Regex.Replace(input, Regex.Escape(find), replace.Replace("$", "$$"), RegexOptions.IgnoreCase);
-=======
+        }
+
+        /// <summary>
         /// Checks if a multi-select picklist field contains specific values
         /// </summary>
         /// <param name="selected">The selected values</param>
@@ -397,7 +398,6 @@
                 return false;
 
             return selected.Any(osv => values.Contains(osv.Value));
->>>>>>> e3829533
         }
     }
 
