﻿using Microsoft.SqlServer.TransactSql.ScriptDom;
using System;
using System.Collections.Concurrent;
using System.Collections.Generic;
using System.Linq;
using System.Linq.Expressions;

namespace MarkMpn.Sql4Cds.Engine
{
    public static class TSqlFragmentExtensions
    {
        private static ConcurrentDictionary<Type, Func<TSqlFragment, TSqlFragment>> _fragmentCloneMethods = new ConcurrentDictionary<Type, Func<TSqlFragment, TSqlFragment>>();

        /// <summary>
        /// Converts a <see cref="TSqlFragment"/> to the corresponding SQL string
        /// </summary>
        /// <param name="fragment">The SQL DOM fragment to convert</param>
        /// <returns>The SQL string that the fragment can be parsed from</returns>
        public static string ToSql(this TSqlFragment fragment)
        {
            if (fragment.ScriptTokenStream != null)
            {
                return String.Join("",
                    fragment.ScriptTokenStream
                        .Skip(fragment.FirstTokenIndex)
                        .Take(fragment.LastTokenIndex - fragment.FirstTokenIndex + 1)
                        .Select(t => t.Text));
            }

            new Sql160ScriptGenerator().GenerateScript(fragment, out var sql);
            return sql;
        }

        /// <summary>
        /// Creates a clone of a <see cref="TSqlFragment"/>
        /// </summary>
        /// <typeparam name="T">The type of <see cref="TSqlFragment"/> being cloned</typeparam>
        /// <param name="fragment">The fragment to clone</param>
        /// <returns>A clone of the requested <paramref name="fragment"/></returns>
        public static T Clone<T>(this T fragment) where T : TSqlFragment
        {
            if (fragment == null)
                return null;

            var cloner = _fragmentCloneMethods.GetOrAdd(fragment.GetType(), CreateCloneMethod);

            return (T)cloner(fragment);
        }

<<<<<<< HEAD
            if (fragment is QuerySpecification querySpec)
            {
                var clone = new QuerySpecification
                {
                    ForClause = querySpec.ForClause?.Clone(),
                    FromClause = querySpec.FromClause?.Clone(),
                    GroupByClause = querySpec.GroupByClause?.Clone(),
                    HavingClause = querySpec.HavingClause?.Clone(),
                    OffsetClause = querySpec.OffsetClause?.Clone(),
                    OrderByClause = querySpec.OrderByClause?.Clone(),
                    TopRowFilter = querySpec.TopRowFilter?.Clone(),
                    UniqueRowFilter = querySpec.UniqueRowFilter,
                    WhereClause = querySpec.WhereClause?.Clone(),
                    WindowClause = querySpec.WindowClause?.Clone()
                };

                foreach (var selectElement in querySpec.SelectElements)
                    clone.SelectElements.Add(selectElement.Clone());

                return (T)(object)clone;
            }

            if (fragment is FromClause from)
            {
                var clone = new FromClause();

                foreach (var predict in from.PredictTableReference)
                    clone.PredictTableReference.Add(predict.Clone());

                foreach (var table in from.TableReferences)
                    clone.TableReferences.Add(table.Clone());

                return (T)(object)clone;
            }

            if (fragment is NamedTableReference tableRef)
            {
                var clone = new NamedTableReference
                {
                    Alias = tableRef.Alias?.Clone(),
                    ForPath = tableRef.ForPath,
                    SchemaObject = tableRef.SchemaObject.Clone(),
                    TableSampleClause = tableRef.TableSampleClause?.Clone(),
                    TemporalClause = tableRef.TemporalClause?.Clone(),
                };

                foreach (var hint in tableRef.TableHints)
                    clone.TableHints.Add(hint.Clone());

                return (T)(object)clone;
            }

            if (fragment is QualifiedJoin qualifiedJoin)
            {
                return (T)(object)new QualifiedJoin
                {
                    FirstTableReference = qualifiedJoin.FirstTableReference.Clone(),
                    JoinHint = qualifiedJoin.JoinHint,
                    QualifiedJoinType = qualifiedJoin.QualifiedJoinType,
                    SearchCondition = qualifiedJoin.SearchCondition?.Clone(),
                    SecondTableReference = qualifiedJoin.SecondTableReference.Clone()
                };
            }

            if (fragment is GroupByClause groupBy)
            {
                var clone = new GroupByClause
                {
                    All = groupBy.All,
                    GroupByOption = groupBy.GroupByOption
                };

                foreach (var groupBySpec in groupBy.GroupingSpecifications)
                    clone.GroupingSpecifications.Add(groupBySpec.Clone());

                return (T)(object)clone;
            }

            if (fragment is WhereClause where)
            {
                return (T)(object)new WhereClause
                {
                    Cursor = where.Cursor?.Clone(),
                    SearchCondition = where.SearchCondition?.Clone()
                };
            }

            if (fragment is SelectScalarExpression selectScalarExpression)
            {
                return (T)(object)new SelectScalarExpression
                {
                    ColumnName = selectScalarExpression.ColumnName?.Clone(),
                    Expression = selectScalarExpression.Expression?.Clone()
                };
            }

            throw new NotSupportedQueryFragmentException("Unhandled expression type " + fragment.GetType().Name, fragment);
=======
        private static Func<TSqlFragment, TSqlFragment> CreateCloneMethod(Type type)
        {
            var variables = new List<ParameterExpression>();
            var paramExpr = Expression.Parameter(typeof(TSqlFragment));
            var typedParam = Expression.Variable(type);
            variables.Add(typedParam);
            var clone = Expression.Variable(type);
            variables.Add(clone);
            var loopIndex = Expression.Variable(typeof(int));
            variables.Add(loopIndex);
            var body = new List<Expression>();

            body.Add(Expression.Assign(typedParam, Expression.Convert(paramExpr, type)));
            body.Add(Expression.Assign(clone, Expression.New(type.GetConstructor(Array.Empty<Type>()))));

            // Loop over all properties and generate get/clone/set expressions
            // For IList<T> properties, loop over all values and clone/add
            foreach (var prop in type.GetProperties())
            {
                if (prop.GetIndexParameters().Length > 0)
                    continue;

                if (prop.Name != nameof(TSqlFragment.ScriptTokenStream) && prop.PropertyType.IsGenericType && prop.PropertyType.GetGenericTypeDefinition() == typeof(IList<>))
                {
                    var itemType = prop.PropertyType.GetGenericArguments()[0];
                    var collectionType = typeof(ICollection<>).MakeGenericType(itemType);
                    var indexerProp = prop.PropertyType.GetProperties().Single(p => p.GetIndexParameters().Length == 1);

                    var loopEnd = Expression.Label();
                    body.Add(Expression.Assign(loopIndex, Expression.Constant(0)));
                    body.Add(
                        Expression.Loop(
                            Expression.Block(
                                Expression.IfThen(
                                    Expression.Equal(
                                        loopIndex,
                                        Expression.Property(
                                            Expression.Convert(
                                                Expression.Property(typedParam, prop),
                                                collectionType
                                                ),
                                            nameof(ICollection<object>.Count)
                                            )
                                        ),
                                    Expression.Break(loopEnd)
                                    ),
                                Expression.Call(
                                    Expression.Convert(Expression.Property(clone, prop), collectionType),
                                    nameof(ICollection<object>.Add),
                                    Array.Empty<Type>(),
                                    typeof(TSqlFragment).IsAssignableFrom(itemType)
                                    ? (Expression)Expression.Call(typeof(TSqlFragmentExtensions).GetMethod(nameof(Clone)).MakeGenericMethod(itemType), Expression.MakeIndex(Expression.Property(typedParam, prop), indexerProp, new[] { loopIndex }))
                                    : Expression.MakeIndex(Expression.Property(typedParam, prop), indexerProp, new[] { loopIndex })
                                    ),
                                Expression.PostIncrementAssign(loopIndex)
                                ),
                            loopEnd
                            )
                        );
                }
                else if (prop.CanWrite)
                {
                    if (typeof(TSqlFragment).IsAssignableFrom(prop.PropertyType))
                    {
                        body.Add(
                            Expression.Assign(
                                Expression.Property(clone, prop),
                                Expression.Call(typeof(TSqlFragmentExtensions).GetMethod(nameof(Clone)).MakeGenericMethod(prop.PropertyType), Expression.Property(typedParam, prop))
                                )
                            );
                    }
                    else
                    {
                        body.Add(
                            Expression.Assign(
                                Expression.Property(clone, prop),
                                Expression.Property(typedParam, prop)
                                )
                            );
                    }
                }
            }

            var returnTarget = Expression.Label(typeof(TSqlFragment));
            body.Add(Expression.Return(returnTarget, clone));
            body.Add(Expression.Label(returnTarget, clone));

            var block = Expression.Block(typeof(TSqlFragment), variables, body);
            return Expression.Lambda<Func<TSqlFragment,TSqlFragment>>(block, paramExpr).Compile();
>>>>>>> 339cd16e
        }
    }
}<|MERGE_RESOLUTION|>--- conflicted
+++ resolved
@@ -47,105 +47,6 @@
             return (T)cloner(fragment);
         }
 
-<<<<<<< HEAD
-            if (fragment is QuerySpecification querySpec)
-            {
-                var clone = new QuerySpecification
-                {
-                    ForClause = querySpec.ForClause?.Clone(),
-                    FromClause = querySpec.FromClause?.Clone(),
-                    GroupByClause = querySpec.GroupByClause?.Clone(),
-                    HavingClause = querySpec.HavingClause?.Clone(),
-                    OffsetClause = querySpec.OffsetClause?.Clone(),
-                    OrderByClause = querySpec.OrderByClause?.Clone(),
-                    TopRowFilter = querySpec.TopRowFilter?.Clone(),
-                    UniqueRowFilter = querySpec.UniqueRowFilter,
-                    WhereClause = querySpec.WhereClause?.Clone(),
-                    WindowClause = querySpec.WindowClause?.Clone()
-                };
-
-                foreach (var selectElement in querySpec.SelectElements)
-                    clone.SelectElements.Add(selectElement.Clone());
-
-                return (T)(object)clone;
-            }
-
-            if (fragment is FromClause from)
-            {
-                var clone = new FromClause();
-
-                foreach (var predict in from.PredictTableReference)
-                    clone.PredictTableReference.Add(predict.Clone());
-
-                foreach (var table in from.TableReferences)
-                    clone.TableReferences.Add(table.Clone());
-
-                return (T)(object)clone;
-            }
-
-            if (fragment is NamedTableReference tableRef)
-            {
-                var clone = new NamedTableReference
-                {
-                    Alias = tableRef.Alias?.Clone(),
-                    ForPath = tableRef.ForPath,
-                    SchemaObject = tableRef.SchemaObject.Clone(),
-                    TableSampleClause = tableRef.TableSampleClause?.Clone(),
-                    TemporalClause = tableRef.TemporalClause?.Clone(),
-                };
-
-                foreach (var hint in tableRef.TableHints)
-                    clone.TableHints.Add(hint.Clone());
-
-                return (T)(object)clone;
-            }
-
-            if (fragment is QualifiedJoin qualifiedJoin)
-            {
-                return (T)(object)new QualifiedJoin
-                {
-                    FirstTableReference = qualifiedJoin.FirstTableReference.Clone(),
-                    JoinHint = qualifiedJoin.JoinHint,
-                    QualifiedJoinType = qualifiedJoin.QualifiedJoinType,
-                    SearchCondition = qualifiedJoin.SearchCondition?.Clone(),
-                    SecondTableReference = qualifiedJoin.SecondTableReference.Clone()
-                };
-            }
-
-            if (fragment is GroupByClause groupBy)
-            {
-                var clone = new GroupByClause
-                {
-                    All = groupBy.All,
-                    GroupByOption = groupBy.GroupByOption
-                };
-
-                foreach (var groupBySpec in groupBy.GroupingSpecifications)
-                    clone.GroupingSpecifications.Add(groupBySpec.Clone());
-
-                return (T)(object)clone;
-            }
-
-            if (fragment is WhereClause where)
-            {
-                return (T)(object)new WhereClause
-                {
-                    Cursor = where.Cursor?.Clone(),
-                    SearchCondition = where.SearchCondition?.Clone()
-                };
-            }
-
-            if (fragment is SelectScalarExpression selectScalarExpression)
-            {
-                return (T)(object)new SelectScalarExpression
-                {
-                    ColumnName = selectScalarExpression.ColumnName?.Clone(),
-                    Expression = selectScalarExpression.Expression?.Clone()
-                };
-            }
-
-            throw new NotSupportedQueryFragmentException("Unhandled expression type " + fragment.GetType().Name, fragment);
-=======
         private static Func<TSqlFragment, TSqlFragment> CreateCloneMethod(Type type)
         {
             var variables = new List<ParameterExpression>();
@@ -235,7 +136,6 @@
 
             var block = Expression.Block(typeof(TSqlFragment), variables, body);
             return Expression.Lambda<Func<TSqlFragment,TSqlFragment>>(block, paramExpr).Compile();
->>>>>>> 339cd16e
         }
     }
 }