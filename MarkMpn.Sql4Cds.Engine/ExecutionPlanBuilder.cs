﻿using System;
using System.Collections.Generic;
using System.Data;
using System.Data.SqlTypes;
using System.Globalization;
using System.IO;
using System.Linq;
using System.Reflection;
using System.ServiceModel;
using MarkMpn.Sql4Cds.Engine.ExecutionPlan;
using MarkMpn.Sql4Cds.Engine.Visitors;
using Microsoft.SqlServer.TransactSql.ScriptDom;
using Microsoft.Xrm.Sdk;
using Microsoft.Xrm.Sdk.Metadata;
using SelectColumn = MarkMpn.Sql4Cds.Engine.ExecutionPlan.SelectColumn;

namespace MarkMpn.Sql4Cds.Engine
{
    class ExecutionPlanBuilder
    {
        private ExpressionCompilationContext _staticContext;
        private NodeCompilationContext _nodeContext;
        private Dictionary<string, AliasNode> _cteSubplans;

        public ExecutionPlanBuilder(SessionContext session, IQueryExecutionOptions options)
        {
            // Clone the session so any changes we make to the tempdb while building the query aren't
            // exposed when we come to run the query
            Session = new SessionContext(session);
            Options = options;

            if (!Session.DataSources.ContainsKey(Options.PrimaryDataSource))
                throw new ArgumentOutOfRangeException(nameof(options), "Primary data source " + options.PrimaryDataSource + " not found");

            EstimatedPlanOnly = true;
        }

        /// <summary>
        /// The session that the query will be executed in
        /// </summary>
        public SessionContext Session { get; }

        /// <summary>
        /// Indicates how the query will be executed
        /// </summary>
        public IQueryExecutionOptions Options { get; }

        /// <summary>
        /// Indicates if only a simplified plan for display purposes is required
        /// </summary>
        public bool EstimatedPlanOnly { get; set; }

        /// <summary>
        /// A callback function to log messages
        /// </summary>
        public Action<Sql4CdsError> Log { get; set; }

        private DataSource PrimaryDataSource => Session.DataSources[Options.PrimaryDataSource];

        /// <summary>
        /// Builds the execution plans for a SQL command
        /// </summary>
        /// <param name="sql">The SQL command to generate the execution plans for</param>
        /// <param name="parameters">The types of parameters that are available to the SQL command</param>
        /// <param name="useTDSEndpointDirectly">Indicates if the SQL command should be executed directly against the TDS endpoint</param>
        /// <returns></returns>
        public IRootExecutionPlanNode[] Build(string sql, IDictionary<string, DataTypeReference> parameters, out bool useTDSEndpointDirectly)
        {
            // Take a copy of the defined parameters so we can add more while we're building the query without
            // affecting the original collection until the query is actually run
            var localParameterTypes = new Dictionary<string, DataTypeReference>(StringComparer.OrdinalIgnoreCase);

            if (parameters != null)
            {
                foreach (var param in parameters)
                    localParameterTypes[param.Key] = param.Value;
            }

            // Add in standard global variables
            var parameterTypes = new LayeredDictionary<string, DataTypeReference>(Session.GlobalVariableTypes, localParameterTypes);

            _staticContext = new ExpressionCompilationContext(Session, Options, parameterTypes, null, null);
            _nodeContext = new NodeCompilationContext(Session, Options, parameterTypes, Log);

            var queries = new List<IRootExecutionPlanNodeInternal>();

            // Parse the SQL DOM
            var dom = new TSql160Parser(Options.QuotedIdentifiers);
            var fragment = dom.Parse(new StringReader(sql), out var errors);

            // Check if there were any parse errors
            if (errors.Count > 0)
                throw new QueryParseException(errors[0]);

            // Validate any query hints
            var hintValidator = new OptimizerHintValidatingVisitor(false);
            fragment.Accept(hintValidator);

            if (hintValidator.TdsCompatible && TDSEndpoint.CanUseTDSEndpoint(Options, PrimaryDataSource.Connection))
            {
                using (var con = PrimaryDataSource.Connection == null ? null : TDSEndpoint.Connect(PrimaryDataSource.Connection))
                {
                    var tdsEndpointCompatibilityVisitor = new TDSEndpointCompatibilityVisitor(con, PrimaryDataSource.Metadata);
                    fragment.Accept(tdsEndpointCompatibilityVisitor);

                    if (tdsEndpointCompatibilityVisitor.IsCompatible && !tdsEndpointCompatibilityVisitor.RequiresCteRewrite)
                    {
                        useTDSEndpointDirectly = true;
                        var sqlNode = new SqlNode
                        {
                            DataSource = Options.PrimaryDataSource,
                            Sql = sql,
                            Index = 0,
                            Length = sql.Length
                        };

                        if (parameters != null)
                        {
                            foreach (var param in parameters.Keys)
                                sqlNode.Parameters.Add(param);
                        }

                        return new IRootExecutionPlanNode[] { sqlNode };
                    }
                }
            }

            useTDSEndpointDirectly = false;

            var script = (TSqlScript)fragment;
            script.Accept(new ReplacePrimaryFunctionsVisitor());
            script.Accept(new ExplicitCollationVisitor());
            var optimizer = new ExecutionPlanOptimizer(Session, Options, parameterTypes, !EstimatedPlanOnly, _nodeContext.Log);

            // Convert each statement in turn to the appropriate query type
            foreach (var batch in script.Batches)
            {
                foreach (var statement in batch.Statements)
                    queries.AddRange(ConvertStatement(statement, optimizer));
            }

            // Ensure GOTOs only reference valid labels
            var labels = GetLabels(queries)
                .GroupBy(l => l.Label, StringComparer.OrdinalIgnoreCase)
                .ToDictionary(g => g.Key, g => g.ToList(), StringComparer.OrdinalIgnoreCase);

            foreach (var gotoNode in queries.OfType<GoToNode>())
            {
                if (!labels.ContainsKey(gotoNode.Label))
                    throw new NotSupportedQueryFragmentException(Sql4CdsError.UnknownGotoLabel((GoToStatement)gotoNode.Statement));
            }

            // Ensure all labels are unique
            foreach (var kvp in labels)
            {
                if (kvp.Value.Count > 1)
                    throw new NotSupportedQueryFragmentException(Sql4CdsError.DuplicateGotoLabel(kvp.Value[1].Statement));
            }

            // Ensure GOTOs don't enter a TRY or CATCH block
            foreach (var gotoNode in queries.OfType<GoToNode>())
            {
                var label = labels[gotoNode.Label][0];

                if (!TryCatchPath(gotoNode, queries).StartsWith(TryCatchPath(label, queries)))
                    throw new NotSupportedQueryFragmentException(Sql4CdsError.GotoIntoTryOrCatch((GoToStatement)gotoNode.Statement));
            }

            // Ensure rethrows are within a CATCH block
            foreach (var rethrow in queries.OfType<ThrowNode>().Where(@throw => @throw.ErrorNumber == null))
            {
                if (!TryCatchPath(rethrow, queries).Contains("/catch-"))
                    throw new NotSupportedQueryFragmentException(Sql4CdsError.ThrowOutsideCatch(rethrow.Statement));
            }

            if (EstimatedPlanOnly)
            {
                foreach (var node in queries)
                    EstimateRowsOut(node, _nodeContext);
            }

            return queries.ToArray();
        }

        private string TryCatchPath(IRootExecutionPlanNodeInternal node, List<IRootExecutionPlanNodeInternal> queries)
        {
            var path = new Stack<string>();

            for (var i = 0; i < queries.Count; i++)
            {
                if (queries[i] == node)
                    break;

                if (queries[i] is BeginTryNode)
                    path.Push("try-" + i);
                else if (queries[i] is EndTryNode)
                    path.Pop();
                else if (queries[i] is BeginCatchNode)
                    path.Push("catch-" + i);
                else if (queries[i] is EndCatchNode)
                    path.Pop();
            }

            if (path.Count == 0)
                return "/";

            return "/" + String.Join("/", path.Reverse()) + "/";
        }

        private IRootExecutionPlanNodeInternal[] ConvertStatement(TSqlStatement statement, ExecutionPlanOptimizer optimizer)
        {
            if (statement is BeginEndBlockStatement block)
            {
                return block.StatementList.Statements
                    .SelectMany(stmt => ConvertStatement(stmt, optimizer))
                    .ToArray();
            }

            var lineNumber = statement.StartLine;
            var index = statement.StartOffset;
            var length = statement.ScriptTokenStream[statement.LastTokenIndex].Offset + statement.ScriptTokenStream[statement.LastTokenIndex].Text.Length - index;
            var originalSql = statement.ToSql();

            var converted = ConvertControlOfFlowStatement(statement, optimizer);

            if (converted != null)
            {
                foreach (var qry in converted)
                {
                    if (qry.Sql == null)
                        qry.Sql = originalSql;

                    qry.LineNumber = lineNumber;
                    qry.Index = index;
                    qry.Length = length;
                }
            }

            if (converted == null)
                converted = ConvertStatementInternal(statement, optimizer);

            return converted;
        }

        private IRootExecutionPlanNodeInternal[] ConvertControlOfFlowStatement(TSqlStatement statement, ExecutionPlanOptimizer optimizer)
        {
            if (statement is LabelStatement label)
            {
                return new[] { ConvertLabelStatement(label) };
            }
            else if (statement is GoToStatement gotoStmt)
            {
                return new[] { ConvertGoToStatement(gotoStmt) };
            }
            else if (!EstimatedPlanOnly && statement is IfStatement ifStmt)
            {
                var converted = ConvertIfStatement(ifStmt, optimizer, false);
                SetParent(converted);
                return converted.FoldQuery(_nodeContext, null);
            }
            else if (!EstimatedPlanOnly && statement is WhileStatement whileStmt)
            {
                var converted = ConvertWhileStatement(whileStmt, optimizer, false);
                SetParent(converted);
                return converted.FoldQuery(_nodeContext, null);
            }
            else if (statement is BreakStatement breakStmt)
            {
                return new[] { ConvertBreakStatement(breakStmt) };
            }
            else if (statement is ContinueStatement continueStmt)
            {
                return new[] { ConvertContinueStatement(continueStmt) };
            }
            else if (statement is TryCatchStatement tryCatch)
            {
                return ConvertTryCatchStatement(tryCatch, optimizer);
            }
            else if (statement is ThrowStatement @throw && @throw.ErrorNumber == null)
            {
                return ConvertThrowStatement(@throw);
            }
            else if (!EstimatedPlanOnly)
            {
                return new[] { new UnparsedStatementNode { Statement = statement, Compiler = this, Optimizer = optimizer } };
            }

            return null;
        }

        private IRootExecutionPlanNodeInternal[] ConvertTryCatchStatement(TryCatchStatement tryCatch, ExecutionPlanOptimizer optimizer)
        {
            var nodes = new List<IRootExecutionPlanNodeInternal>();

            nodes.Add(new BeginTryNode());
            nodes.AddRange(tryCatch.TryStatements.Statements.SelectMany(s => ConvertStatement(s, optimizer)));
            nodes.Add(new EndTryNode());
            nodes.Add(new BeginCatchNode());
            nodes.AddRange(tryCatch.CatchStatements.Statements.SelectMany(s => ConvertStatement(s, optimizer)));
            nodes.Add(new EndCatchNode());

            return nodes.ToArray();
        }

        internal IRootExecutionPlanNodeInternal[] ConvertStatementInternal(TSqlStatement statement, ExecutionPlanOptimizer optimizer)
        {
            var lineNumber = statement.StartLine;
            var index = statement.StartOffset;
            var length = statement.ScriptTokenStream[statement.LastTokenIndex].Offset + statement.ScriptTokenStream[statement.LastTokenIndex].Text.Length - index;
            var originalSql = statement.ToSql();

            IRootExecutionPlanNodeInternal[] plans;
            IList<OptimizerHint> hints = null;
            _cteSubplans = new Dictionary<string, AliasNode>(StringComparer.OrdinalIgnoreCase);

            if (statement is StatementWithCtesAndXmlNamespaces stmtWithCtes)
            {
                hints = stmtWithCtes.OptimizerHints;

                if (stmtWithCtes.WithCtesAndXmlNamespaces != null)
                {
                    foreach (var cte in stmtWithCtes.WithCtesAndXmlNamespaces.CommonTableExpressions)
                    {
                        if (_cteSubplans.ContainsKey(cte.ExpressionName.Value))
                            throw new NotSupportedQueryFragmentException(Sql4CdsError.CteDuplicateName(cte.ExpressionName));

                        var cteValidator = new CteValidatorVisitor();
                        cte.Accept(cteValidator);

                        // Start by converting the anchor query to a subquery
                        var plan = ConvertSelectStatement(cteValidator.AnchorQuery, hints, null, null, _nodeContext);

                        plan.ExpandWildcardColumns(_nodeContext);

                        // Apply column aliases
                        if (cte.Columns.Count > 0)
                        {
                            if (cte.Columns.Count < plan.ColumnSet.Count)
                                throw new NotSupportedQueryFragmentException(Sql4CdsError.TableValueConstructorTooManyColumns(cte.ExpressionName));

                            if (cte.Columns.Count > plan.ColumnSet.Count)
                                throw new NotSupportedQueryFragmentException(Sql4CdsError.TableValueConstructorTooFewColumns(cte.ExpressionName));

                            for (var i = 0; i < cte.Columns.Count; i++)
                                plan.ColumnSet[i].OutputColumn = cte.Columns[i].Value;
                        }

                        for (var i = 0; i < plan.ColumnSet.Count; i++)
                        {
                            if (plan.ColumnSet[i].OutputColumn == null)
                                throw new NotSupportedQueryFragmentException(Sql4CdsError.CteUnnamedColumn(cte.ExpressionName, i + 1));
                        }

                        var anchorQuery = new AliasNode(plan, cte.ExpressionName, _nodeContext);
                        _cteSubplans.Add(cte.ExpressionName.Value, anchorQuery);

                        if (cteValidator.RecursiveQueries.Count > 0)
                        {
                            anchorQuery = (AliasNode)anchorQuery.Clone();
                            var ctePlan = anchorQuery.Source;
                            var anchorSchema = anchorQuery.GetSchema(_nodeContext);

                            // Add a ComputeScalar node to add the initial recursion depth (0)
                            var recursionDepthField = _nodeContext.GetExpressionName();
                            var initialRecursionDepthComputeScalar = new ComputeScalarNode
                            {
                                Source = ctePlan,
                                Columns =
                                {
                                    [recursionDepthField] = new IntegerLiteral { Value = "0" }
                                }
                            };

                            // Add a ConcatenateNode to combine the anchor results with the recursion results
                            var recurseConcat = new ConcatenateNode
                            {
                                Sources = { initialRecursionDepthComputeScalar },
                            };

                            foreach (var col in anchorQuery.ColumnSet)
                            {
                                var concatCol = new ConcatenateColumn
                                {
                                    SourceColumns = { col.SourceColumn },
                                    OutputColumn = col.OutputColumn
                                };

                                recurseConcat.ColumnSet.Add(concatCol);

                                col.SourceColumn = col.OutputColumn;
                            }

                            recurseConcat.ColumnSet.Add(new ConcatenateColumn
                            {
                                SourceColumns = { recursionDepthField },
                                OutputColumn = recursionDepthField
                            });

                            // Add an IndexSpool node in stack mode to enable the recursion
                            var recurseIndexStack = new IndexSpoolNode
                            {
                                Source = recurseConcat,
                                WithStack = true
                            };

                            // Pull the same records into the recursive loop
                            var recurseTableSpool = new TableSpoolNode
                            {
                                Producer = recurseIndexStack,
                                SpoolType = SpoolType.Lazy
                            };

                            // Increment the depth
                            var incrementedDepthField = _nodeContext.GetExpressionName();
                            var incrementRecursionDepthComputeScalar = new ComputeScalarNode
                            {
                                Source = recurseTableSpool,
                                Columns =
                                {
                                    [incrementedDepthField] = new BinaryExpression
                                    {
                                        FirstExpression = recursionDepthField.ToColumnReference(),
                                        BinaryExpressionType = BinaryExpressionType.Add,
                                        SecondExpression = new IntegerLiteral { Value = "1" }
                                    }
                                }
                            };

                            // Use a nested loop to pass through the records to the recusive queries
                            var recurseLoop = new NestedLoopNode
                            {
                                LeftSource = incrementRecursionDepthComputeScalar,
                                JoinType = QualifiedJoinType.Inner,
                                OuterReferences = new Dictionary<string, string>(StringComparer.OrdinalIgnoreCase)
                            };

                            // Capture all CTE fields in the outer references
                            foreach (var col in anchorSchema.Schema)
                                recurseLoop.OuterReferences[col.Key.SplitMultiPartIdentifier().Last().EscapeIdentifier()] = "@" + _nodeContext.GetExpressionName();

                            if (cteValidator.RecursiveQueries.Count > 1)
                            {
                                // Combine the results of each recursive query with a concat node
                                var concat = new ConcatenateNode();
                                recurseLoop.RightSource = concat;

                                foreach (var qry in cteValidator.RecursiveQueries)
                                {
                                    var rightSource = ConvertRecursiveCTEQuery(qry, anchorSchema, cteValidator, recurseLoop.OuterReferences);
                                    concat.Sources.Add(rightSource.Source);

                                    if (concat.Sources.Count == 1)
                                    {
                                        for (var i = 0; i < rightSource.ColumnSet.Count; i++)
                                        {
                                            var col = rightSource.ColumnSet[i];
                                            var expr = _nodeContext.GetExpressionName();
                                            concat.ColumnSet.Add(new ConcatenateColumn { OutputColumn = expr });
                                            recurseLoop.DefinedValues.Add(expr, expr);
                                            recurseConcat.ColumnSet[i].SourceColumns.Add(expr);
                                        }
                                    }

                                    for (var i = 0; i < rightSource.ColumnSet.Count; i++)
                                        concat.ColumnSet[i].SourceColumns.Add(rightSource.ColumnSet[i].SourceColumn);
                                }
                            }
                            else
                            {
                                var rightSource = ConvertRecursiveCTEQuery(cteValidator.RecursiveQueries[0], anchorSchema, cteValidator, recurseLoop.OuterReferences);
                                recurseLoop.RightSource = rightSource.Source;

                                for (var i = 0; i < rightSource.ColumnSet.Count; i++)
                                {
                                    var col = rightSource.ColumnSet[i];
                                    var expr = _nodeContext.GetExpressionName();

                                    recurseLoop.DefinedValues.Add(expr, col.SourceColumn);
                                    recurseConcat.ColumnSet[i].SourceColumns.Add(expr);
                                }
                            }

                            // Ensure we don't get stuck in an infinite loop
                            var maxRecursionHint = stmtWithCtes.OptimizerHints
                                .OfType<LiteralOptimizerHint>()
                                .Where(hint => hint.HintKind == OptimizerHintKind.MaxRecursion)
                                .FirstOrDefault();

                            var maxRecursion = maxRecursionHint
                                ?.Value
                                ?.Value
                                ?? "100";

                            if (!Int32.TryParse(maxRecursion, out var max) || max < 0)
                                throw new NotSupportedQueryFragmentException(Sql4CdsError.SyntaxError(maxRecursionHint)) { Suggestion = "Invalid MAXRECURSION hint" };

                            if (max > 32767)
                                throw new NotSupportedQueryFragmentException(Sql4CdsError.ExceededMaxRecursion(maxRecursionHint, 32767, max));

                            if (max > 0)
                            {
                                var assert = new AssertNode
                                {
                                    Source = recurseLoop,
                                    Assertion = e =>
                                    {
                                        var depth = e.GetAttributeValue<SqlInt32>(incrementedDepthField);
                                        return depth.Value < max;
                                    },
                                    ErrorMessage = "Recursion depth exceeded"
                                };

                                // Combine the recursion results into the main results
                                recurseConcat.Sources.Add(assert);
                            }
                            else
                            {
                                recurseConcat.Sources.Add(recurseLoop);
                            }

                            recurseConcat.ColumnSet.Last().SourceColumns.Add(incrementedDepthField);

                            anchorQuery.Source = recurseIndexStack;
                            _cteSubplans[cte.ExpressionName.Value] = anchorQuery;
                        }
                    }
                }
            }

            if (statement is SelectStatement select)
                plans = new[] { ConvertSelectStatement(select) };
            else if (statement is UpdateStatement update)
                plans = new[] { ConvertUpdateStatement(update) };
            else if (statement is DeleteStatement delete)
                plans = new[] { ConvertDeleteStatement(delete) };
            else if (statement is InsertStatement insert)
                plans = new[] { ConvertInsertStatement(insert) };
            else if (statement is ExecuteAsStatement impersonate)
                plans = new[] { ConvertExecuteAsStatement(impersonate) };
            else if (statement is RevertStatement revert)
                plans = new[] { ConvertRevertStatement(revert) };
            else if (statement is DeclareVariableStatement declare)
                plans = ConvertDeclareVariableStatement(declare);
            else if (statement is SetVariableStatement set)
                plans = new[] { ConvertSetVariableStatement(set) };
            else if (statement is IfStatement ifStmt)
                plans = new[] { ConvertIfStatement(ifStmt, optimizer, true) };
            else if (statement is WhileStatement whileStmt)
                plans = new[] { ConvertWhileStatement(whileStmt, optimizer, true) };
            else if (statement is PrintStatement print)
                plans = new[] { ConvertPrintStatement(print, optimizer) };
            else if (statement is WaitForStatement waitFor)
                plans = new[] { ConvertWaitForStatement(waitFor) };
            else if (statement is ExecuteStatement execute)
                plans = ConvertExecuteStatement(execute);
            else if (statement is ThrowStatement @throw)
                plans = ConvertThrowStatement(@throw);
            else if (statement is RaiseErrorStatement raiserror)
                plans = ConvertRaiseErrorStatement(raiserror);
            else if (statement is SetCommandStatement setCommand)
                plans = ConvertSetCommandStatement(setCommand);
<<<<<<< HEAD
            else if (statement is DeclareCursorStatement declareCursor)
                plans = ConvertDeclareCursorStatement(declareCursor);
=======
            else if (statement is CreateTableStatement createTable)
                plans = ConvertCreateTableStatement(createTable);
            else if (statement is DropTableStatement dropTable)
                plans = ConvertDropTableStatement(dropTable);
>>>>>>> 53a066a3
            else
                throw new NotSupportedQueryFragmentException(Sql4CdsError.NotSupported(statement, statement.GetType().Name.Replace("Statement", "").ToUpperInvariant()));

            var output = new List<IRootExecutionPlanNodeInternal>();

            foreach (var plan in plans)
            {
                SetParent(plan);
                var optimized = optimizer.Optimize(plan, hints);

                foreach (var qry in optimized)
                {
                    if (qry.Sql == null)
                        qry.Sql = originalSql;

                    qry.LineNumber = lineNumber;
                    qry.Index = index;
                    qry.Length = length;
                }

                output.AddRange(optimized);
            }

            return output.ToArray();
        }

<<<<<<< HEAD
        private IRootExecutionPlanNodeInternal[] ConvertDeclareCursorStatement(DeclareCursorStatement declareCursor)
        {
            // Validate the combination of cursor options
            var options = declareCursor.CursorDefinition.Options.ToDictionary(o => o.OptionKind);
            var errors = new List<Sql4CdsError>();

            var localOrGlobal = new[] { CursorOptionKind.Local, CursorOptionKind.Global };
            var fowardOnlyOrScroll = new[] { CursorOptionKind.ForwardOnly, CursorOptionKind.Scroll };
            var cursorType = new[] { CursorOptionKind.Static, CursorOptionKind.Keyset, CursorOptionKind.Dynamic, CursorOptionKind.FastForward };
            var lockType = new[] { CursorOptionKind.ReadOnly, CursorOptionKind.ScrollLocks, CursorOptionKind.Optimistic };

            var exclusiveOptions = new[]
            {
                localOrGlobal,
                fowardOnlyOrScroll,
                cursorType,
                lockType,
            };

            foreach (var exclusiveSet in exclusiveOptions)
            {
                var matchingOptions = declareCursor.CursorDefinition.Options.Where(o => exclusiveSet.Contains(o.OptionKind)).ToList();

                for (var i = 1; i < matchingOptions.Count; i++)
                    errors.Add(Sql4CdsError.ConflictingCursorOption(matchingOptions[0], matchingOptions[i]));
            }

            // We don't support all cursor options for now
            var supportedOptions = new[]
            {
                CursorOptionKind.Local,
                CursorOptionKind.Global,
                CursorOptionKind.ForwardOnly,
                CursorOptionKind.Static,
                CursorOptionKind.ReadOnly,
                CursorOptionKind.Insensitive,
            };

            foreach (var option in declareCursor.CursorDefinition.Options)
            {
                if (!supportedOptions.Contains(option.OptionKind))
                    errors.Add(Sql4CdsError.NotSupported(option, option.ToNormalizedSql().Trim()));
            }

            if (errors.Count > 0)
                throw new NotSupportedQueryFragmentException(errors.ToArray(), null);

            // Convert the query as normal
            var select = ConvertSelectStatement(declareCursor.CursorDefinition.Select);

            // Create the appropriate type of cursor
            var type = CursorOptionKind.Static;

            foreach (var t in cursorType)
            {
                if (options.ContainsKey(t))
                    type = t;
            }

            switch (type)
            {
                case CursorOptionKind.Static:
                    return new[]
                    {
                        StaticCursorNode.FromQuery(select)
                    };

                default:
                    throw new NotImplementedException();
            }
=======
        private IRootExecutionPlanNodeInternal[] ConvertCreateTableStatement(CreateTableStatement createTable)
        {
            var converted = CreateTableNode.FromStatement(createTable);

            // Create the table now in the local copy of the tempdb to allow converting later statements
            Session.TempDb.Tables.Add(converted.TableDefinition.Clone());

            return new[] { converted };
        }

        private IRootExecutionPlanNodeInternal[] ConvertDropTableStatement(DropTableStatement dropTable)
        {
            var nodes = new List<IRootExecutionPlanNodeInternal>();
            var errors = new List<Sql4CdsError>();
            var suggestions = new HashSet<string>();

            foreach (var table in dropTable.Objects)
            {
                // Only drop temporary tables for now
                if (table.DatabaseIdentifier != null)
                {
                    errors.Add(Sql4CdsError.UnsupportedStatement(table, "Database name"));
                    suggestions.Add("Only temporary tables are supported");
                    continue;
                }
                else if (table.SchemaIdentifier != null)
                {
                    errors.Add(Sql4CdsError.UnsupportedStatement(table, "Schema name"));
                    suggestions.Add("Only temporary tables are supported");
                    continue;
                }
                else if (!table.BaseIdentifier.Value.StartsWith("#"))
                {
                    errors.Add(Sql4CdsError.UnsupportedStatement(table, "Non-temporary table"));
                    suggestions.Add("Only temporary tables are supported");
                    continue;
                }
                else if (!Session.TempDb.Tables.Contains(table.BaseIdentifier.Value))
                {
                    if (!dropTable.IsIfExists)
                    {
                        errors.Add(Sql4CdsError.InvalidObjectName(table));
                        suggestions.Add("Check the table name is correct");
                    }

                    continue;
                }

                nodes.Add(new DropTableNode
                {
                    TableName = table.BaseIdentifier.Value
                });

                // Remove the table now in the local copy of the tempdb for validating later statements
                Session.TempDb.Tables.Remove(table.BaseIdentifier.Value);
            }

            if (errors.Count > 0)
                throw new NotSupportedQueryFragmentException(errors.ToArray(), null) { Suggestion = String.Join(Environment.NewLine, suggestions) };

            return nodes.ToArray();
>>>>>>> 53a066a3
        }

        private IDmlQueryExecutionPlanNode[] ConvertSetCommandStatement(SetCommandStatement setCommand)
        {
            return setCommand.Commands
                .Select(c => ConvertSetCommand(c))
                .ToArray();
        }

        private IDmlQueryExecutionPlanNode ConvertSetCommand(SetCommand setCommand)
        {
            if (setCommand is GeneralSetCommand cmd)
            {
                switch (cmd.CommandType)
                {
                    case GeneralSetCommandType.DateFormat:
                        return new SetDateFormatNode(cmd.Parameter);
                }
            }

            throw new NotSupportedQueryFragmentException(Sql4CdsError.NotSupported(setCommand, setCommand.ToNormalizedSql()));
        }

        private SelectNode ConvertRecursiveCTEQuery(QueryExpression queryExpression, INodeSchema anchorSchema, CteValidatorVisitor cteValidator, Dictionary<string, string> outerReferences)
        {
            // Convert the query using the anchor query as a subquery to check for ambiguous column names
            ConvertSelectStatement(queryExpression.Clone(), null, null, null, _nodeContext);

            // Remove recursive references from the FROM clause, moving join predicates to the WHERE clause
            // If the recursive reference was in an unqualified join, replace it with (SELECT @Expr1, @Expr2) AS cte (field1, field2)
            // Otherwise, remove it entirely and replace column references with variables
            var cteReplacer = new RemoveRecursiveCTETableReferencesVisitor(cteValidator.Name, anchorSchema.Schema.Keys.ToArray(), outerReferences);
            queryExpression.Accept(cteReplacer);

            // Convert the modified query.
            var childContext = _nodeContext.CreateChildContext(outerReferences.ToDictionary(kvp => kvp.Value, kvp => anchorSchema.Schema[cteValidator.Name.EscapeIdentifier() + "." + kvp.Key.EscapeIdentifier()].Type, StringComparer.OrdinalIgnoreCase));
            var converted = ConvertSelectStatement(queryExpression, null, null, null, childContext);
            converted.ExpandWildcardColumns(childContext);
            return converted;
        }

        private IRootExecutionPlanNodeInternal[] ConvertThrowStatement(ThrowStatement @throw)
        {
            var ecc = new ExpressionCompilationContext(_nodeContext, null, null);

            if (@throw.ErrorNumber != null)
            {
                @throw.ErrorNumber.GetType(ecc, out var type);
                if (!SqlTypeConverter.CanChangeTypeImplicit(type, DataTypeHelpers.Int))
                    throw new NotSupportedQueryFragmentException(Sql4CdsError.TypeClash(@throw.ErrorNumber, type, DataTypeHelpers.Int));
            }

            if (@throw.Message != null)
            {
                @throw.Message.GetType(ecc, out var type);
                var messageType = DataTypeHelpers.NVarChar(2048, _nodeContext.PrimaryDataSource.DefaultCollation, CollationLabel.CoercibleDefault);
                if (!SqlTypeConverter.CanChangeTypeImplicit(type, messageType))
                    throw new NotSupportedQueryFragmentException(Sql4CdsError.TypeClash(@throw.Message, type, messageType));
            }

            if (@throw.State != null)
            {
                @throw.State.GetType(ecc, out var type);
                if (!SqlTypeConverter.CanChangeTypeImplicit(type, DataTypeHelpers.Int))
                    throw new NotSupportedQueryFragmentException(Sql4CdsError.TypeClash(@throw.State, type, DataTypeHelpers.Int));
            }

            return new[]
            {
                new ThrowNode
                {
                    ErrorNumber = @throw.ErrorNumber,
                    ErrorMessage = @throw.Message,
                    State = @throw.State,
                    Statement = @throw
                }
            };
        }

        private IRootExecutionPlanNodeInternal[] ConvertRaiseErrorStatement(RaiseErrorStatement raiserror)
        {
            var ecc = new ExpressionCompilationContext(_nodeContext, null, null);
            raiserror.FirstParameter.GetType(ecc, out var msgType);

            // T-SQL supports using integer values for RAISERROR but we don't have sys.messages available so require a string
            if ((!(msgType is SqlDataTypeReference msgSqlType) || !msgSqlType.SqlDataTypeOption.IsStringType()) &&
                !msgType.IsSameAs(DataTypeHelpers.Int))
                throw new NotSupportedQueryFragmentException(Sql4CdsError.InvalidRaiseErrorParameterType(raiserror.FirstParameter, msgType, 1));

            // Severity and State must be integers
            raiserror.SecondParameter.GetType(ecc, out var severityType);

            if (!SqlTypeConverter.CanChangeTypeImplicit(severityType, DataTypeHelpers.Int))
                throw new NotSupportedQueryFragmentException(Sql4CdsError.TypeClash(raiserror.SecondParameter, severityType, DataTypeHelpers.Int));

            raiserror.ThirdParameter.GetType(ecc, out var stateType);

            if (!SqlTypeConverter.CanChangeTypeImplicit(stateType, DataTypeHelpers.Int))
                throw new NotSupportedQueryFragmentException(Sql4CdsError.TypeClash(raiserror.ThirdParameter, stateType, DataTypeHelpers.Int));

            // Can't support more than 20 parameters
            if (raiserror.OptionalParameters.Count > 20)
                throw new NotSupportedQueryFragmentException(Sql4CdsError.ExceedeMaxRaiseErrorParameters(raiserror.OptionalParameters[20], 20));

            // All parameters must be tinyint, smallint, int, char, varchar, nchar, nvarchar, binary, or varbinary.
            var allowedParamTypes = new[]
            {
                SqlDataTypeOption.TinyInt,
                SqlDataTypeOption.SmallInt,
                SqlDataTypeOption.Int,
                SqlDataTypeOption.Char,
                SqlDataTypeOption.VarChar,
                SqlDataTypeOption.NChar,
                SqlDataTypeOption.NVarChar,
                SqlDataTypeOption.Binary,
                SqlDataTypeOption.VarBinary
            };

            for (var i = 0; i < raiserror.OptionalParameters.Count; i++)
            {
                raiserror.OptionalParameters[i].GetType(ecc, out var paramType);

                if (!(paramType is SqlDataTypeReference paramSqlType) || !allowedParamTypes.Contains(paramSqlType.SqlDataTypeOption))
                    throw new NotSupportedQueryFragmentException(Sql4CdsError.InvalidRaiseErrorParameterType(raiserror.OptionalParameters[i], paramType, i + 4));
            }

            if (raiserror.RaiseErrorOptions.HasFlag(RaiseErrorOptions.Log))
                throw new NotSupportedQueryFragmentException(Sql4CdsError.SysAdminRequired(raiserror, "WITH LOG", "RAISERROR"));

            return new[]
            {
                new RaiseErrorNode
                {
                    ErrorNumber = msgType.IsSameAs(DataTypeHelpers.Int) ? raiserror.FirstParameter : null,
                    ErrorMessage = msgType.IsSameAs(DataTypeHelpers.Int) ? null : raiserror.FirstParameter,
                    Severity = raiserror.SecondParameter,
                    State = raiserror.ThirdParameter,
                    Parameters = raiserror.OptionalParameters.ToArray()
                }
            };
        }

        private IRootExecutionPlanNodeInternal[] ConvertExecuteStatement(ExecuteStatement execute)
        {
            var nodes = new List<IRootExecutionPlanNodeInternal>();

            if (execute.Options != null && execute.Options.Count > 0)
                throw new NotSupportedQueryFragmentException(Sql4CdsError.NotSupported(execute.Options[0], "EXECUTE WITH"));

            if (execute.ExecuteSpecification.ExecuteContext != null)
                throw new NotSupportedQueryFragmentException(Sql4CdsError.NotSupported(execute.ExecuteSpecification.ExecuteContext, "EXECUTE AS"));

            if (!(execute.ExecuteSpecification.ExecutableEntity is ExecutableProcedureReference sproc))
                throw new NotSupportedQueryFragmentException(Sql4CdsError.NotSupported(execute.ExecuteSpecification.ExecutableEntity, "EXECUTE <string>")) { Suggestion = "EXECUTE can only be used to execute messages as stored procedures" };

            if (sproc.AdHocDataSource != null)
                throw new NotSupportedQueryFragmentException(Sql4CdsError.NotSupported(sproc.AdHocDataSource, "AT DATA_SOURCE"));

            if (sproc.ProcedureReference.ProcedureVariable != null)
                throw new NotSupportedQueryFragmentException(Sql4CdsError.NotSupported(sproc.ProcedureReference.ProcedureVariable, "stored procedure variable name"));

            var dataSource = SelectDataSource(sproc.ProcedureReference.ProcedureReference.Name);

            var node = ExecuteMessageNode.FromMessage(sproc, dataSource, _staticContext);
            var schema = node.GetSchema(_nodeContext);

            dataSource.MessageCache.TryGetValue(node.MessageName, out var message);

            var outputParams = sproc.Parameters.Where(p => p.IsOutput).ToList();

            foreach (var outputParam in outputParams)
            {
                if (!message.OutputParameters.Any(p => p.IsScalarType() && p.Name.Equals(outputParam.Variable.Name.Substring(1), StringComparison.OrdinalIgnoreCase)))
                    throw new NotSupportedQueryFragmentException(Sql4CdsError.InvalidParameterName(outputParam, sproc.ProcedureReference.ProcedureReference.Name));
            }

            if (message.OutputParameters.Count == 0 || outputParams.Count == 0)
            {
                if (message.OutputParameters.Any(p => !p.IsScalarType()))
                {
                    // Expose the produced data set
                    var select = new SelectNode { Source = node, LogicalSourceSchema = schema };

                    foreach (var col in schema.Schema.Keys.OrderBy(col => col))
                        select.ColumnSet.Add(new SelectColumn { SourceColumn = col, OutputColumn = col });

                    nodes.Add(select);
                }
                else
                {
                    nodes.Add(node);
                }
            }
            else
            {
                // Capture scalar output variables
                var assignVariablesNode = new AssignVariablesNode { Source = node };

                foreach (var outputParam in outputParams)
                {
                    var sourceCol = outputParam.Variable.Name.Substring(1);

                    if (!schema.ContainsColumn(sourceCol, out sourceCol))
                        throw new NotSupportedQueryFragmentException(Sql4CdsError.InvalidParameterName(outputParam, sproc.ProcedureReference.ProcedureReference.Name));

                    if (!(outputParam.ParameterValue is VariableReference targetVariable))
                        throw new NotSupportedQueryFragmentException(Sql4CdsError.InvalidOutputConstant(outputParam, sproc.ProcedureReference.ProcedureReference.Name));

                    if (!_nodeContext.ParameterTypes.TryGetValue(targetVariable.Name, out var targetVariableType))
                        throw new NotSupportedQueryFragmentException(Sql4CdsError.UndeclaredVariable(targetVariable));

                    var sourceType = schema.Schema[sourceCol].Type;

                    if (!SqlTypeConverter.CanChangeTypeImplicit(sourceType, targetVariableType))
                    {
                        var err = Sql4CdsError.TypeClash(outputParam, sourceType, targetVariableType);
                        err.Procedure = sproc.ProcedureReference.ProcedureReference.Name.BaseIdentifier.Value;
                        throw new NotSupportedQueryFragmentException(err);
                    }

                    assignVariablesNode.Variables.Add(new VariableAssignment
                    {
                        SourceColumn = sourceCol,
                        VariableName = targetVariable.Name
                    });
                }

                nodes.Add(assignVariablesNode);
            }

            // Capture single return values in execute.ExecuteSpecification.Variable
            if (execute.ExecuteSpecification.Variable != null)
            {
                // Variable should be set to 1 when sproc executes successfully.
                if (!_nodeContext.ParameterTypes.TryGetValue(execute.ExecuteSpecification.Variable.Name, out var returnStatusType))
                    throw new NotSupportedQueryFragmentException(Sql4CdsError.UndeclaredVariable(execute.ExecuteSpecification.Variable));

                if (!SqlTypeConverter.CanChangeTypeImplicit(DataTypeHelpers.Int, returnStatusType))
                {
                    var err = Sql4CdsError.TypeClash(execute.ExecuteSpecification.Variable, DataTypeHelpers.Int, returnStatusType);
                    err.Procedure = sproc.ProcedureReference.ProcedureReference.Name.BaseIdentifier.Value;
                    throw new NotSupportedQueryFragmentException(err);
                }

                var constName = _nodeContext.GetExpressionName();

                nodes.Add(new AssignVariablesNode
                {
                    Variables =
                    {
                        new VariableAssignment
                        {
                            VariableName = execute.ExecuteSpecification.Variable.Name,
                            SourceColumn = constName
                        }
                    },
                    Source = new ConstantScanNode
                    {
                        Schema =
                        {
                            [constName] = new ExecutionPlan.ColumnDefinition(DataTypeHelpers.Int, false, true)
                        },
                        Values =
                        {
                            new Dictionary<string, ScalarExpression>
                            {
                                [constName] = new IntegerLiteral { Value = "1" }
                            }
                        }
                    }
                });
            }

            return nodes.ToArray();
        }

        private IRootExecutionPlanNodeInternal ConvertWaitForStatement(WaitForStatement waitFor)
        {
            if (waitFor.WaitForOption == WaitForOption.Statement)
                throw new NotSupportedQueryFragmentException(Sql4CdsError.NotSupported(waitFor, "WAITFOR <statement>"));

            waitFor.Parameter.GetType(_staticContext, out _);

            return new WaitForNode
            {
                Time = waitFor.Parameter.Clone(),
                WaitType = waitFor.WaitForOption
            };
        }

        private IRootExecutionPlanNodeInternal ConvertContinueStatement(ContinueStatement continueStmt)
        {
            return new ContinueBreakNode { Type = ContinueBreakNodeType.Continue };
        }

        private IRootExecutionPlanNodeInternal ConvertBreakStatement(BreakStatement breakStmt)
        {
            return new ContinueBreakNode { Type = ContinueBreakNodeType.Break };
        }

        private IRootExecutionPlanNodeInternal ConvertGoToStatement(GoToStatement gotoStmt)
        {
            return new GoToNode { Label = gotoStmt.LabelName.Value, Statement = gotoStmt };
        }

        private IRootExecutionPlanNodeInternal ConvertLabelStatement(LabelStatement label)
        {
            return new GotoLabelNode { Label = label.Value.TrimEnd(':'), Statement = label };
        }

        private IEnumerable<GotoLabelNode> GetLabels(IEnumerable<IRootExecutionPlanNodeInternal> queries)
        {
            return queries.OfType<GotoLabelNode>()
                .Concat(queries.SelectMany(q => GetLabels(q.GetSources().OfType<IRootExecutionPlanNodeInternal>())));
        }

        private IRootExecutionPlanNodeInternal ConvertPrintStatement(PrintStatement print, ExecutionPlanOptimizer optimizer)
        {
            // Check if the value is a simple expression or requires a query. Subqueries are not allowed
            var subqueryVisitor = new ScalarSubqueryVisitor();
            print.Expression.Accept(subqueryVisitor);

            if (subqueryVisitor.Subqueries.Count > 0)
                throw new NotSupportedQueryFragmentException(Sql4CdsError.SubqueriesNotAllowed(print.Expression));

            // Check the expression for errors. Ensure it can be converted to a string
            var expr = print.Expression.Clone();

            if (expr.GetType(_staticContext, out _) != typeof(SqlString))
            {
                expr = new ConvertCall
                {
                    DataType = typeof(SqlString).ToSqlType(PrimaryDataSource),
                    Parameter = expr
                };

                expr.GetType(_staticContext, out _);
            }

            return new PrintNode
            {
                Expression = expr
            };
        }

        private IRootExecutionPlanNodeInternal ConvertIfWhileStatement(TSqlStatement statement, ConditionalNodeType type, BooleanExpression predicate, TSqlStatement trueStatement, TSqlStatement falseStatement, ExecutionPlanOptimizer optimizer, bool optimize)
        {
            if (!optimize)
            {
                var unparsed = new UnparsedConditionalNode
                {
                    Compiler = this,
                    Optimizer = optimizer,
                    Predicate = predicate,
                    Statement = statement,
                    Type = type,
                };

                if (trueStatement != null)
                    unparsed.TrueStatements.AddRange(ConvertStatement(trueStatement, optimizer));

                if (falseStatement != null)
                    unparsed.FalseStatements.AddRange(ConvertStatement(falseStatement, optimizer));

                return unparsed;
            }

            ConvertPredicateQuery(predicate, out var predicateSource, out var sourceCol);

            // Convert the true & false branches
            var trueQueries = ConvertStatement(trueStatement, optimizer);

            IRootExecutionPlanNodeInternal[] falseQueries = null;

            if (falseStatement != null)
                falseQueries = ConvertStatement(falseStatement, optimizer);

            return new ConditionalNode
            {
                Condition = predicateSource == null ? predicate.Clone() : null,
                Source = predicateSource,
                SourceColumn = sourceCol,
                TrueStatements = trueQueries.ToArray(),
                FalseStatements = falseQueries?.ToArray(),
                Type = type
            };
        }

        internal bool ConvertPredicateQuery(BooleanExpression predicate, out IDataExecutionPlanNodeInternal predicateSource, out string sourceCol)
        {
            predicateSource = null;
            sourceCol = null;

            // Check if the predicate is a simple expression or requires a query
            var subqueryVisitor = new ScalarSubqueryVisitor();
            predicate.Accept(subqueryVisitor);
            
            if (subqueryVisitor.Subqueries.Count == 0)
            {
                // Check the predicate for errors
                predicate.GetType(_staticContext, out _);
                return false;
            }
            
            // Convert predicate to query - IF EXISTS(qry) => SELECT CASE WHEN EXISTS(qry) THEN 1 ELSE 0 END
            var select = new QuerySpecification
            {
                SelectElements =
                {
                    new SelectScalarExpression
                    {
                        Expression = new SearchedCaseExpression
                        {
                            WhenClauses =
                            {
                                new SearchedWhenClause
                                {
                                    WhenExpression = predicate,
                                    ThenExpression = new IntegerLiteral { Value = "1" }
                                }
                            },
                            ElseExpression = new IntegerLiteral { Value = "0" }
                        }
                    }
                }
            };

            var selectQry = ConvertSelectQuerySpec(select, Array.Empty<OptimizerHint>(), null, null, _nodeContext);
            predicateSource = selectQry.Source;
            sourceCol = selectQry.ColumnSet[0].SourceColumn;
            return true;
        }

        private IRootExecutionPlanNodeInternal ConvertWhileStatement(WhileStatement whileStmt, ExecutionPlanOptimizer optimizer, bool optimize)
        {
            return ConvertIfWhileStatement(whileStmt, ConditionalNodeType.While, whileStmt.Predicate, whileStmt.Statement, null, optimizer, optimize);
        }

        private IRootExecutionPlanNodeInternal ConvertIfStatement(IfStatement ifStmt, ExecutionPlanOptimizer optimizer, bool optimize)
        {
            return ConvertIfWhileStatement(ifStmt, ConditionalNodeType.If, ifStmt.Predicate, ifStmt.ThenStatement, ifStmt.ElseStatement, optimizer, optimize);
        }

        private IRootExecutionPlanNodeInternal ConvertSetVariableStatement(SetVariableStatement set)
        {
            if (set.CursorDefinition != null)
                throw new NotSupportedQueryFragmentException(Sql4CdsError.NotSupported(set.CursorDefinition, "CURSOR"));

            if (set.FunctionCallExists)
                throw new NotSupportedQueryFragmentException(Sql4CdsError.NotSupported(set, "custom functions"));

            if (set.Identifier != null)
                throw new NotSupportedQueryFragmentException(Sql4CdsError.NotSupported(set, "user defined types"));

            if (set.Parameters != null && set.Parameters.Count > 0)
                throw new NotSupportedQueryFragmentException(Sql4CdsError.NotSupported(set.Parameters[0], "custom functions"));

            if (!_nodeContext.ParameterTypes.TryGetValue(set.Variable.Name, out var paramType))
                throw new NotSupportedQueryFragmentException(Sql4CdsError.UndeclaredVariable(set.Variable));

            // Create the SELECT statement that generates the required information
            var expr = set.Expression;

            switch (set.AssignmentKind)
            {
                case AssignmentKind.AddEquals:
                    expr = new BinaryExpression { FirstExpression = set.Variable, BinaryExpressionType = BinaryExpressionType.Add, SecondExpression = expr };
                    break;

                case AssignmentKind.BitwiseAndEquals:
                    expr = new BinaryExpression { FirstExpression = set.Variable, BinaryExpressionType = BinaryExpressionType.BitwiseAnd, SecondExpression = expr };
                    break;

                case AssignmentKind.BitwiseOrEquals:
                    expr = new BinaryExpression { FirstExpression = set.Variable, BinaryExpressionType = BinaryExpressionType.BitwiseOr, SecondExpression = expr };
                    break;

                case AssignmentKind.BitwiseXorEquals:
                    expr = new BinaryExpression { FirstExpression = set.Variable, BinaryExpressionType = BinaryExpressionType.BitwiseXor, SecondExpression = expr };
                    break;

                case AssignmentKind.DivideEquals:
                    expr = new BinaryExpression { FirstExpression = set.Variable, BinaryExpressionType = BinaryExpressionType.Divide, SecondExpression = expr };
                    break;

                case AssignmentKind.ModEquals:
                    expr = new BinaryExpression { FirstExpression = set.Variable, BinaryExpressionType = BinaryExpressionType.Modulo, SecondExpression = expr };
                    break;

                case AssignmentKind.MultiplyEquals:
                    expr = new BinaryExpression { FirstExpression = set.Variable, BinaryExpressionType = BinaryExpressionType.Multiply, SecondExpression = expr };
                    break;

                case AssignmentKind.SubtractEquals:
                    expr = new BinaryExpression { FirstExpression = set.Variable, BinaryExpressionType = BinaryExpressionType.Subtract, SecondExpression = expr };
                    break;
            }

            expr = new ConvertCall { DataType = paramType, Parameter = expr };
            expr.ScriptTokenStream = null;

            var queryExpression = new QuerySpecification();
            queryExpression.SelectElements.Add(new SelectScalarExpression { Expression = expr, ColumnName = new IdentifierOrValueExpression { Identifier = new Identifier { Value = "Value" } } });
            var selectStatement = new SelectStatement { QueryExpression = queryExpression };

            var source = ConvertSelectStatement(selectStatement);

            var node = new AssignVariablesNode();

            if (source is SelectNode select)
            {
                node.Source = select.Source;
                node.Variables.Add(new VariableAssignment { VariableName = set.Variable.Name, SourceColumn = select.ColumnSet[0].SourceColumn });
            }
            else
            {
                node.Source = source;
                node.Variables.Add(new VariableAssignment { VariableName = set.Variable.Name, SourceColumn = "Value" });
            }

            return node;
        }

        private IRootExecutionPlanNodeInternal[] ConvertDeclareVariableStatement(DeclareVariableStatement declare)
        {
            var nodes = new List<IRootExecutionPlanNodeInternal>();
            var declareNode = new DeclareVariablesNode();
            nodes.Add(declareNode);

            foreach (var declaration in declare.Declarations)
            {
                if (_nodeContext.ParameterTypes.ContainsKey(declaration.VariableName.Value))
                    throw new NotSupportedQueryFragmentException(Sql4CdsError.DuplicateVariable(declaration));

                // Apply default maximum length for [n][var]char types
                if (declaration.DataType is SqlDataTypeReference dataType)
                {
                    if (dataType.SqlDataTypeOption == SqlDataTypeOption.Cursor)
                        throw new NotSupportedQueryFragmentException(Sql4CdsError.NotSupported(dataType, "CURSOR"));

                    if (dataType.SqlDataTypeOption == SqlDataTypeOption.Table)
                        throw new NotSupportedQueryFragmentException(Sql4CdsError.NotSupported(dataType, "TABLE"));

                    if (dataType.SqlDataTypeOption == SqlDataTypeOption.Char ||
                        dataType.SqlDataTypeOption == SqlDataTypeOption.NChar ||
                        dataType.SqlDataTypeOption == SqlDataTypeOption.VarChar ||
                        dataType.SqlDataTypeOption == SqlDataTypeOption.NVarChar)
                    {
                        if (dataType.Parameters.Count == 0)
                            dataType.Parameters.Add(new IntegerLiteral { Value = "1" });

                        declaration.DataType = new SqlDataTypeReferenceWithCollation
                        {
                            SqlDataTypeOption = dataType.SqlDataTypeOption,
                            Parameters = { dataType.Parameters[0] },
                            Collation = _nodeContext.PrimaryDataSource.DefaultCollation,
                            CollationLabel = CollationLabel.CoercibleDefault
                        };
                    }
                }

                declareNode.Variables[declaration.VariableName.Value] = declaration.DataType;

                // Make the variables available in our local copy of parameters so later statements
                // in the same batch can use them
                _nodeContext.ParameterTypes[declaration.VariableName.Value] = declaration.DataType;

                if (declaration.Value != null)
                {
                    var setStatement = new SetVariableStatement
                    {
                        Variable = new VariableReference { Name = declaration.VariableName.Value },
                        AssignmentKind = AssignmentKind.Equals,
                        Expression = declaration.Value
                    };

                    nodes.Add(ConvertSetVariableStatement(setStatement));
                }
            }

            return nodes.ToArray();
        }

        private void SetParent(IExecutionPlanNodeInternal plan)
        {
            foreach (IExecutionPlanNodeInternal child in plan.GetSources())
            {
                child.Parent = plan;
                SetParent(child);
            }
        }

        private ExecuteAsNode ConvertExecuteAsStatement(ExecuteAsStatement impersonate)
        {
            // Check for any DOM elements we don't support converting
            if (impersonate.Cookie != null)
                throw new NotSupportedQueryFragmentException(Sql4CdsError.NotSupported(impersonate.Cookie, "WITH COOKIE"));

            if (impersonate.WithNoRevert)
                throw new NotSupportedQueryFragmentException(Sql4CdsError.NotSupported(impersonate, "WITH NO REVERT"));

            if (impersonate.ExecuteContext.Kind != ExecuteAsOption.Login &&
                impersonate.ExecuteContext.Kind != ExecuteAsOption.User)
                throw new NotSupportedQueryFragmentException(Sql4CdsError.NotSupported(impersonate.ExecuteContext, impersonate.ExecuteContext.Kind.ToString()));

            var subqueries = new ScalarSubqueryVisitor();
            impersonate.ExecuteContext.Principal.Accept(subqueries);
            if (subqueries.Subqueries.Count > 0)
                throw new NotSupportedQueryFragmentException(Sql4CdsError.SubqueriesNotAllowed(subqueries.Subqueries[0]));

            var columns = new ColumnCollectingVisitor();
            impersonate.ExecuteContext.Principal.Accept(columns);
            if (columns.Columns.Count > 0)
                throw new NotSupportedQueryFragmentException(Sql4CdsError.ConstantExpressionsOnly(columns.Columns[0]));

            // Validate the expression
            var ecc = new ExpressionCompilationContext(_nodeContext, null, null);
            var type = impersonate.ExecuteContext.Principal.GetType(ecc, out _);

            if (type != typeof(SqlString) && type != typeof(SqlEntityReference) && type != typeof(SqlGuid))
                throw new NotSupportedQueryFragmentException(Sql4CdsError.InvalidTypeForStatement(impersonate.ExecuteContext.Principal, "Execute As"));

            IExecutionPlanNodeInternal source;

            // Create a SELECT query to find the user ID
            var selectStatement = new SelectStatement
            {
                QueryExpression = new QuerySpecification
                {
                    SelectElements =
                    {
                        new SelectScalarExpression
                        {
                            Expression = impersonate.ExecuteContext.Principal,
                            ColumnName = new IdentifierOrValueExpression { Identifier = new Identifier { Value = "username" } }
                        },
                        new SelectScalarExpression
                        {
                            Expression = new FunctionCall
                            {
                                FunctionName = new Identifier { Value = "max" },
                                Parameters =
                                {
                                    "systemuserid".ToColumnReference()
                                }
                            },
                            ColumnName = new IdentifierOrValueExpression { Identifier = new Identifier { Value = "systemuserid" } }
                        },
                        new SelectScalarExpression
                        {
                            Expression = new FunctionCall
                            {
                                FunctionName = new Identifier { Value = "count" },
                                Parameters =
                                {
                                    new ColumnReferenceExpression { ColumnType = ColumnType.Wildcard }
                                }
                            },
                            ColumnName = new IdentifierOrValueExpression { Identifier = new Identifier { Value = "count" } }
                        }
                    },
                    FromClause = new FromClause
                    {
                        TableReferences =
                        {
                            new NamedTableReference { SchemaObject = new SchemaObjectName { Identifiers = { new Identifier { Value = "systemuser" } } } }
                        }
                    },
                    WhereClause = new WhereClause
                    {
                        SearchCondition = new BooleanComparisonExpression
                        {
                            FirstExpression = impersonate.ExecuteContext.Kind == ExecuteAsOption.Login ? "domainname".ToColumnReference() : "systemuserid".ToColumnReference(),
                            ComparisonType = BooleanComparisonType.Equals,
                            SecondExpression = impersonate.ExecuteContext.Principal
                        }
                    }
                }
            };

            if (type != typeof(SqlString))
            {
                ((SelectScalarExpression)((QuerySpecification)selectStatement.QueryExpression).SelectElements[0]).Expression = new ConvertCall
                {
                    Parameter = impersonate.ExecuteContext.Principal,
                    DataType = DataTypeHelpers.NVarChar(Int32.MaxValue, PrimaryDataSource.DefaultCollation, CollationLabel.CoercibleDefault)
                };
            }

            var userIdSource = "systemuserid";
            var filterValueSource = "username";
            var countSource = "count";

            var select = ConvertSelectStatement(selectStatement);

            if (select is SelectNode selectNode)
            {
                source = selectNode.Source;
                userIdSource = selectNode.ColumnSet.Single(c => c.OutputColumn == userIdSource).SourceColumn;
                filterValueSource = selectNode.ColumnSet.Single(c => c.OutputColumn == filterValueSource).SourceColumn;
                countSource = selectNode.ColumnSet.Single(c => c.OutputColumn == countSource).SourceColumn;
            }
            else
            {
                source = select;
            }

            return new ExecuteAsNode
            {
                UserIdSource = userIdSource,
                Source = source,
                DataSource = Options.PrimaryDataSource,
                FilterValueSource = filterValueSource,
                CountSource = countSource
            };
        }

        private RevertNode ConvertRevertStatement(RevertStatement revert)
        {
            return new RevertNode
            {
                DataSource = Options.PrimaryDataSource
            };
        }

        /// <summary>
        /// Convert an INSERT statement from SQL
        /// </summary>
        /// <param name="insert">The parsed INSERT statement</param>
        /// <returns>The equivalent query converted for execution against CDS</returns>
        private InsertNode ConvertInsertStatement(InsertStatement insert)
        {
            // Check for any DOM elements that don't have an equivalent in CDS
            if (insert.WithCtesAndXmlNamespaces != null)
                throw new NotSupportedQueryFragmentException(Sql4CdsError.NotSupported(insert.WithCtesAndXmlNamespaces, "WITH"));

            if (insert.InsertSpecification.Columns == null)
                throw new NotSupportedQueryFragmentException(Sql4CdsError.NotSupported(insert, "INSERT without column specification")) { Suggestion = "Define the column names to insert the values into, e.g. INSERT INTO table (col1, col2) VALUES (val1, val2)" };

            if (insert.InsertSpecification.OutputClause != null)
                throw new NotSupportedQueryFragmentException(Sql4CdsError.NotSupported(insert.InsertSpecification.OutputClause, "OUTPUT"));

            if (insert.InsertSpecification.OutputIntoClause != null)
                throw new NotSupportedQueryFragmentException(Sql4CdsError.NotSupported(insert.InsertSpecification.OutputIntoClause, "OUTPUT INTO"));

            if (!(insert.InsertSpecification.Target is NamedTableReference target))
                throw new NotSupportedQueryFragmentException(Sql4CdsError.NotSupported(insert.InsertSpecification.Target, "non-table INSERT target"));

            // Check if we are inserting constant values or the results of a SELECT statement and perform the appropriate conversion
            IExecutionPlanNodeInternal source;
            string[] columns;

            if (insert.InsertSpecification.InsertSource is ValuesInsertSource values)
                source = ConvertInsertValuesSource(values, insert.OptimizerHints, null, null, _nodeContext, out columns);
            else if (insert.InsertSpecification.InsertSource is SelectInsertSource select)
                source = ConvertInsertSelectSource(select, insert.OptimizerHints, out columns);
            else
                throw new NotSupportedQueryFragmentException(Sql4CdsError.NotSupported(insert.InsertSpecification.InsertSource, "unknown INSERT source"));

            return ConvertInsertSpecification(target, insert.InsertSpecification.Columns, source, columns, insert.OptimizerHints, insert);
        }

        private IDataExecutionPlanNodeInternal ConvertInsertValuesSource(ValuesInsertSource values, IList<OptimizerHint> hints, INodeSchema outerSchema, Dictionary<string, string> outerReferences, NodeCompilationContext context, out string[] columns)
        {
            // Convert the values to an InlineDerviedTable
            var table = new InlineDerivedTable
            {
                Alias = new Identifier { Value = context.GetExpressionName() }
            };

            foreach (var col in values.RowValues[0].ColumnValues)
                table.Columns.Add(new Identifier { Value = context.GetExpressionName() });

            foreach (var row in values.RowValues)
                table.RowValues.Add(row);

            columns = table.Columns.Select(col => table.Alias.Value + "." + col.Value.EscapeIdentifier()).ToArray();
            return ConvertInlineDerivedTable(table, hints, outerSchema, outerReferences, context);
        }

        private IExecutionPlanNodeInternal ConvertInsertSelectSource(SelectInsertSource selectSource, IList<OptimizerHint> hints, out string[] columns)
        {
            var selectStatement = new SelectStatement { QueryExpression = selectSource.Select };
            CopyDmlHintsToSelectStatement(hints, selectStatement);

            var select = ConvertSelectStatement(selectStatement);

            if (select is SelectNode selectNode)
            {
                columns = selectNode.ColumnSet.Select(col => col.SourceColumn).ToArray();
                return selectNode.Source;
            }

            if (select is SqlNode sql)
            {
                columns = sql.GetSchema(_nodeContext).Schema.Select(col => col.Key).ToArray();
                return sql;
            }

            throw new NotSupportedQueryFragmentException(Sql4CdsError.UnsupportedStatement(selectSource, "INSERT"));
        }

        private DataSource SelectDataSource(SchemaObjectName schemaObject)
        {
            var databaseName = schemaObject.DatabaseIdentifier?.Value ?? Options.PrimaryDataSource;
            
            if (!Session.DataSources.TryGetValue(databaseName, out var dataSource))
                throw new NotSupportedQueryFragmentException(Sql4CdsError.InvalidObjectName(schemaObject)) { Suggestion = $"Available database names:\r\n* {String.Join("\r\n* ", Session.DataSources.Keys.OrderBy(k => k))}" };

            return dataSource;
        }

        private InsertNode ConvertInsertSpecification(NamedTableReference target, IList<ColumnReferenceExpression> targetColumns, IExecutionPlanNodeInternal source, string[] sourceColumns, IList<OptimizerHint> queryHints, InsertStatement insertStatement)
        {
            var dataSource = SelectDataSource(target.SchemaObject);

            ValidateDMLSchema(target, false);

            // Validate the entity name
            var logicalName = target.SchemaObject.BaseIdentifier.Value;
            EntityReader reader;

            if (target.SchemaObject.DatabaseIdentifier == null && target.SchemaObject.SchemaIdentifier == null && logicalName.StartsWith("#"))
            {
                var table = Session.TempDb.Tables[logicalName];

                if (table == null)
                    throw new NotSupportedQueryFragmentException(Sql4CdsError.InvalidObjectName(target.SchemaObject));

                reader = new EntityReader(table, _nodeContext, dataSource, insertStatement, target, source);
                logicalName = table.TableName;
            }
            else
            {
                EntityMetadata metadata;

                try
                {
                    metadata = dataSource.Metadata[logicalName];
                }
                catch (FaultException ex)
                {
                    throw new NotSupportedQueryFragmentException(Sql4CdsError.InvalidObjectName(target.SchemaObject), ex);
                }

                reader = new EntityReader(metadata, _nodeContext, dataSource, insertStatement, target, source);
                logicalName = metadata.LogicalName;
            }

            var node = new InsertNode
            {
                DataSource = dataSource.Name,
                LogicalName = logicalName,
                Source = reader.Source,
                Accessors = reader.ValidateInsertColumnMapping(targetColumns, sourceColumns)
            };

            return node;
        }

        private void ValidateDMLSchema(NamedTableReference target, bool allowBin)
        {
            if (String.IsNullOrEmpty(target.SchemaObject.SchemaIdentifier?.Value))
                return;

            if (target.SchemaObject.SchemaIdentifier.Value.Equals("dbo", StringComparison.OrdinalIgnoreCase))
                return;

            if (target.SchemaObject.SchemaIdentifier.Value.Equals("archive", StringComparison.OrdinalIgnoreCase))
                throw new NotSupportedQueryFragmentException(Sql4CdsError.InvalidObjectName(target.SchemaObject)) { Suggestion = "Archive tables are read-only" };

            if (target.SchemaObject.SchemaIdentifier.Value.Equals("metadata", StringComparison.OrdinalIgnoreCase))
                throw new NotSupportedQueryFragmentException(Sql4CdsError.InvalidObjectName(target.SchemaObject)) { Suggestion = "Metadata tables are read-only" };

            if (target.SchemaObject.SchemaIdentifier.Value.Equals("bin", StringComparison.OrdinalIgnoreCase))
            {
                if (allowBin)
                    return;

                throw new NotSupportedQueryFragmentException(Sql4CdsError.InvalidObjectName(target.SchemaObject)) { Suggestion = "Recycle bin tables are valid for SELECT and DELETE only" };
            }

            throw new NotSupportedQueryFragmentException(Sql4CdsError.InvalidObjectName(target.SchemaObject)) { Suggestion = "All data tables are in the 'dbo' schema" };
        }

        private DeleteNode ConvertDeleteStatement(DeleteStatement delete)
        {
            if (delete.WithCtesAndXmlNamespaces != null)
                throw new NotSupportedQueryFragmentException(Sql4CdsError.NotSupported(delete.WithCtesAndXmlNamespaces, "WITH"));

            return ConvertDeleteStatement(delete.DeleteSpecification, delete.OptimizerHints, delete);
        }

        private DeleteNode ConvertDeleteStatement(DeleteSpecification delete, IList<OptimizerHint> hints, DeleteStatement statement)
        {
            if (delete.OutputClause != null)
                throw new NotSupportedQueryFragmentException(Sql4CdsError.NotSupported(delete.OutputClause, "OUTPUT"));

            if (delete.OutputIntoClause != null)
                throw new NotSupportedQueryFragmentException(Sql4CdsError.NotSupported(delete.OutputIntoClause, "OUTPUT INTO"));

            if (!(delete.Target is NamedTableReference target))
                throw new NotSupportedQueryFragmentException(Sql4CdsError.NotSupported(delete.Target, "non-table DELETE target"));

            if (delete.WhereClause == null && Options.BlockDeleteWithoutWhere)
            {
                throw new NotSupportedQueryFragmentException("DELETE without WHERE is blocked by your settings", delete)
                {
                    Suggestion = "Add a WHERE clause to limit the records that will be deleted, or disable the \"Prevent DELETE without WHERE\" option in the settings window"
                };
            }

            // Create the SELECT statement that generates the required information
            var queryExpression = new QuerySpecification
            {
                FromClause = delete.FromClause ?? new FromClause { TableReferences = { target } },
                WhereClause = delete.WhereClause,
                UniqueRowFilter = UniqueRowFilter.Distinct,
                TopRowFilter = delete.TopRowFilter
            };

            var deleteTarget = new UpdateTargetVisitor(target.SchemaObject, Options.PrimaryDataSource);
            queryExpression.FromClause.Accept(deleteTarget);

            if (String.IsNullOrEmpty(deleteTarget.TargetEntityName))
                throw new NotSupportedQueryFragmentException(Sql4CdsError.InvalidObjectName(target.SchemaObject)) { Suggestion = $"Target table '{target.ToSql()}' not found in FROM clause" };

            if (deleteTarget.Ambiguous)
                throw new NotSupportedQueryFragmentException(Sql4CdsError.AmbiguousTable(target));

            if (!Session.DataSources.TryGetValue(deleteTarget.TargetDataSource, out var dataSource))
                throw new NotSupportedQueryFragmentException(Sql4CdsError.InvalidObjectName(target.SchemaObject)) { Suggestion = $"Available database names:\r\n* {String.Join("\r\n*", Session.DataSources.Keys.OrderBy(k => k))}" };

            ValidateDMLSchema(deleteTarget.Target, true);

            var targetAlias = deleteTarget.TargetAliasName ?? deleteTarget.TargetEntityName;
            var targetLogicalName = deleteTarget.TargetEntityName;

            EntityMetadata targetMetadata = null;
            DataTable targetTable = null;

            if (deleteTarget.Target.SchemaObject.DatabaseIdentifier == null && deleteTarget.TargetSchema == null && targetLogicalName.StartsWith("#"))
            {
                targetTable = Session.TempDb.Tables[targetLogicalName];

                if (targetTable == null)
                    throw new NotSupportedQueryFragmentException(Sql4CdsError.InvalidObjectName(deleteTarget.Target.SchemaObject));

                targetLogicalName = targetTable.TableName;
            }
            else
            {
                try
                {
                    targetMetadata = dataSource.Metadata[targetLogicalName];
                    targetLogicalName = targetMetadata.LogicalName;
                }
                catch (FaultException ex)
                {
                    throw new NotSupportedQueryFragmentException(Sql4CdsError.InvalidObjectName(deleteTarget.Target.SchemaObject), ex);
                }
            }

            var primaryKeyFields = EntityReader.GetPrimaryKeyFields(targetMetadata, targetTable, out _);
            var columnMappings = primaryKeyFields.ToDictionary(f => f);

            if (targetLogicalName == "principalobjectaccess")
            {
                // principalid and objectid are polymorphic lookups, for compatibility with TDS Endpoint
                // make sure we include the type values as well
                columnMappings["principaltypecode"] = "principaltypecode";
                columnMappings["objecttypecode"] = "objecttypecode";
            }

            if (deleteTarget.TargetSchema?.Equals("bin", StringComparison.OrdinalIgnoreCase) == true)
            {
                // Deleting from the recycle bin needs to be translated to deleting the associated records from the deleteditemreference table
                if (dataSource.Metadata.RecycleBinEntities == null || !dataSource.Metadata.RecycleBinEntities.Contains(targetLogicalName))
                    throw new NotSupportedQueryFragmentException(Sql4CdsError.InvalidObjectName(target.SchemaObject)) { Suggestion = "Ensure restoring of deleted records is enabled for this table - see https://learn.microsoft.com/en-us/power-platform/admin/restore-deleted-table-records?WT.mc_id=DX-MVP-5004203" };

                // We need to join the recycle bin entry to the deleteditemreference table to get the actual record to delete. We can only
                // do this on a single ID field, so reject any deletes that need composite keys
                if (columnMappings.Count > 1)
                    throw new NotSupportedQueryFragmentException(Sql4CdsError.NotSupported(delete, "Recycle bin records using a composite key cannot be deleted directly. Delete the associated record from the dbo.deleteitemreference table instead"));

                var primaryKey = columnMappings.Single().Key;

                queryExpression.SelectElements.Add(new SelectScalarExpression
                {
                    Expression = new ColumnReferenceExpression
                    {
                        MultiPartIdentifier = new MultiPartIdentifier
                        {
                            Identifiers =
                            {
                                new Identifier { Value = targetAlias },
                                new Identifier { Value = primaryKey }
                            }
                        }
                    },
                    ColumnName = new IdentifierOrValueExpression
                    {
                        Identifier = new Identifier { Value = primaryKey }
                    }
                });

                queryExpression = new QuerySpecification
                {
                    FromClause = new FromClause
                    {
                        TableReferences =
                        {
                            new QualifiedJoin
                            {
                                FirstTableReference = new NamedTableReference
                                {
                                    SchemaObject = new SchemaObjectName
                                    {
                                        Identifiers =
                                        {
                                            new Identifier { Value = "deleteditemreference" }
                                        }
                                    }
                                },
                                SecondTableReference = new QueryDerivedTable
                                {
                                    QueryExpression = queryExpression,
                                    Alias = new Identifier { Value = targetLogicalName }
                                },
                                QualifiedJoinType = QualifiedJoinType.Inner,
                                SearchCondition = new BooleanComparisonExpression
                                {
                                    FirstExpression = new ColumnReferenceExpression
                                    {
                                        MultiPartIdentifier = new MultiPartIdentifier
                                        {
                                            Identifiers =
                                            {
                                                new Identifier { Value = targetLogicalName },
                                                new Identifier { Value = primaryKey }
                                            }
                                        }
                                    },
                                    ComparisonType = BooleanComparisonType.Equals,
                                    SecondExpression = new ColumnReferenceExpression
                                    {
                                        MultiPartIdentifier = new MultiPartIdentifier
                                        {
                                            Identifiers =
                                            {
                                                new Identifier { Value = "deleteditemreference" },
                                                new Identifier { Value = "deletedobject" }
                                            }
                                        }
                                    }
                                }
                            }
                        }
                    },
                    WhereClause = new WhereClause
                    {
                        SearchCondition = new BooleanComparisonExpression
                        {
                            FirstExpression = new ColumnReferenceExpression
                            {
                                MultiPartIdentifier = new MultiPartIdentifier
                                {
                                    Identifiers =
                                    {
                                        new Identifier { Value = "deleteditemreference" },
                                        new Identifier { Value = "deletedobjecttype" }
                                    }
                                }
                            },
                            ComparisonType = BooleanComparisonType.Equals,
                            SecondExpression = new IntegerLiteral { Value = targetMetadata.ObjectTypeCode.ToString() }
                        }
                    }
                };

                columnMappings.Clear();
                columnMappings["deleteditemreferenceid"] = "deleteditemreferenceid";
                targetMetadata = dataSource.Metadata["deleteditemreference"];
                targetAlias = "deleteditemreference";
            }

            foreach (var columnMapping in columnMappings)
            {
                ScalarExpression expression = new ColumnReferenceExpression
                {
                    MultiPartIdentifier = new MultiPartIdentifier
                    {
                        Identifiers =
                        {
                            new Identifier { Value = targetAlias },
                            new Identifier { Value = columnMapping.Value }
                        }
                    }
                };

                if (targetLogicalName == "principalobjectaccess" && columnMapping.Key == "objecttypecode")
                {
                    // In case any of the records are for an activity, include the activitytypecode by joining to the activitypointer table
                    expression = new CoalesceExpression
                    {
                        Expressions =
                        {
                            new ScalarSubquery
                            {
                                QueryExpression = new QuerySpecification
                                {
                                    SelectElements =
                                    {
                                        new SelectScalarExpression
                                        {
                                            Expression = new ColumnReferenceExpression
                                            {
                                                MultiPartIdentifier = new MultiPartIdentifier
                                                {
                                                    Identifiers =
                                                    {
                                                        new Identifier { Value = "activitypointer" },
                                                        new Identifier { Value = "activitytypecode" }
                                                    }
                                                }
                                            }
                                        }
                                    },
                                    FromClause = new FromClause
                                    {
                                        TableReferences =
                                        {
                                            new NamedTableReference
                                            {
                                                SchemaObject = new SchemaObjectName
                                                {
                                                    Identifiers =
                                                    {
                                                        new Identifier { Value = "activitypointer" }
                                                    }
                                                }
                                            }
                                        }
                                    },
                                    WhereClause = new WhereClause
                                    {
                                        SearchCondition = new BooleanComparisonExpression
                                        {
                                            FirstExpression = new ColumnReferenceExpression
                                            {
                                                MultiPartIdentifier = new MultiPartIdentifier
                                                {
                                                    Identifiers =
                                                    {
                                                        new Identifier { Value = targetAlias },
                                                        new Identifier { Value = "objectid" }
                                                    }
                                                }
                                            },
                                            ComparisonType = BooleanComparisonType.Equals,
                                            SecondExpression = new ColumnReferenceExpression
                                            {
                                                MultiPartIdentifier = new MultiPartIdentifier
                                                {
                                                    Identifiers =
                                                    {
                                                        new Identifier { Value = "activitypointer" },
                                                        new Identifier { Value = "activityid" }
                                                    }
                                                }
                                            }
                                        }
                                    }
                                }
                            },
                            expression
                        }
                    };
                }

                queryExpression.SelectElements.Add(
                new SelectScalarExpression
                {
                    Expression = expression,
                    ColumnName = new IdentifierOrValueExpression { Identifier = new Identifier { Value = columnMapping.Key } }
                });
            }

            var selectStatement = new SelectStatement { QueryExpression = queryExpression };
            CopyDmlHintsToSelectStatement(hints, selectStatement);

            selectStatement.Accept(new ReplacePrimaryFunctionsVisitor());
            var source = ConvertSelectStatement(selectStatement);

            // Add DELETE
            var deleteNode = new DeleteNode
            {
                LogicalName = targetLogicalName,
                DataSource = dataSource.Name
            };

            var reader = targetMetadata != null
                ? new EntityReader(targetMetadata, _nodeContext, dataSource, statement, target, source)
                : new EntityReader(targetTable, _nodeContext, dataSource, statement, target, source);
            deleteNode.Source = reader.Source;
            deleteNode.PrimaryIdAccessors = reader.ValidateDeleteColumnMapping(columnMappings);

            return deleteNode;
        }

        private UpdateNode ConvertUpdateStatement(UpdateStatement update)
        {
            if (update.WithCtesAndXmlNamespaces != null)
                throw new NotSupportedQueryFragmentException(Sql4CdsError.NotSupported(update.WithCtesAndXmlNamespaces, "WITH"));

            return ConvertUpdateStatement(update.UpdateSpecification, update.OptimizerHints, update);
        }

        private UpdateNode ConvertUpdateStatement(UpdateSpecification update, IList<OptimizerHint> hints, UpdateStatement updateStatement)
        {
            if (update.OutputClause != null)
                throw new NotSupportedQueryFragmentException(Sql4CdsError.NotSupported(update.OutputClause, "OUTPUT"));

            if (update.OutputIntoClause != null)
                throw new NotSupportedQueryFragmentException(Sql4CdsError.NotSupported(update.OutputIntoClause, "OUTPUT INTO"));

            if (!(update.Target is NamedTableReference target))
                throw new NotSupportedQueryFragmentException(Sql4CdsError.NotSupported(update.Target, "non-table UPDATE target"));

            if (update.WhereClause == null && Options.BlockUpdateWithoutWhere)
            {
                throw new NotSupportedQueryFragmentException("UPDATE without WHERE is blocked by your settings", update)
                {
                    Suggestion = "Add a WHERE clause to limit the records that will be affected by the update, or disable the \"Prevent UPDATE without WHERE\" option in the settings window"
                };
            }

            // Create the SELECT statement that generates the required information
            var queryExpression = new QuerySpecification
            {
                FromClause = update.FromClause ?? new FromClause { TableReferences = { target } },
                WhereClause = update.WhereClause,
                UniqueRowFilter = UniqueRowFilter.Distinct,
                TopRowFilter = update.TopRowFilter
            };

            var updateTarget = new UpdateTargetVisitor(target.SchemaObject, Options.PrimaryDataSource);
            queryExpression.FromClause.Accept(updateTarget);

            if (String.IsNullOrEmpty(updateTarget.TargetEntityName))
                throw new NotSupportedQueryFragmentException(Sql4CdsError.InvalidObjectName(target.SchemaObject)) { Suggestion = $"Target table '{target.ToSql()}' not found in FROM clause" };

            if (updateTarget.Ambiguous)
                throw new NotSupportedQueryFragmentException(Sql4CdsError.AmbiguousTable(target));

            if (!Session.DataSources.TryGetValue(updateTarget.TargetDataSource, out var dataSource))
                throw new NotSupportedQueryFragmentException(Sql4CdsError.InvalidObjectName(target.SchemaObject)) { Suggestion = $"Available database names:\r\n* {String.Join("\r\n*", Session.DataSources.Keys.OrderBy(k => k))}" };

            ValidateDMLSchema(updateTarget.Target, false);

            var targetAlias = updateTarget.TargetAliasName ?? updateTarget.TargetEntityName;
            var targetLogicalName = updateTarget.TargetEntityName;

            DataTable dataTable = null;
            EntityMetadata targetMetadata = null;

            if (updateTarget.Target.SchemaObject.DatabaseIdentifier == null && updateTarget.TargetSchema == null && targetLogicalName.StartsWith("#"))
            {
                dataTable = Session.TempDb.Tables[targetLogicalName];

                if (dataTable == null)
                    throw new NotSupportedQueryFragmentException(Sql4CdsError.InvalidObjectName(updateTarget.Target.SchemaObject));

                targetLogicalName = dataTable.TableName;
            }
            else
            {
                try
                {
                    targetMetadata = dataSource.Metadata[targetLogicalName];
                    targetLogicalName = targetMetadata.LogicalName;
                }
                catch (FaultException ex)
                {
                    throw new NotSupportedQueryFragmentException(Sql4CdsError.InvalidObjectName(updateTarget.Target.SchemaObject), ex);
                }
            }

            var primaryKeyMappings = new Dictionary<string, string>(StringComparer.OrdinalIgnoreCase);
            var newValueMappings = new Dictionary<ColumnReferenceExpression, string>();
            var existingValueMappings = new Dictionary<string, string>(StringComparer.OrdinalIgnoreCase);
            var existingAttributes = new HashSet<string>(StringComparer.OrdinalIgnoreCase);

            var primaryKeyFields = EntityReader.GetPrimaryKeyFields(targetMetadata, dataTable, out var isIntersect);

            if (!isIntersect)
            {
                foreach (var primaryKey in primaryKeyFields)
                {
                    queryExpression.SelectElements.Add(new SelectScalarExpression
                    {
                        Expression = new ColumnReferenceExpression
                        {
                            MultiPartIdentifier = new MultiPartIdentifier
                            {
                                Identifiers =
                            {
                                new Identifier { Value = targetAlias },
                                new Identifier { Value = primaryKey }
                            }
                            }
                        },
                        ColumnName = new IdentifierOrValueExpression
                        {
                            Identifier = new Identifier { Value = primaryKey }
                        }
                    });

                    primaryKeyMappings[primaryKey] = primaryKey;
                }
            }
            else
            {
                foreach (var primaryKey in primaryKeyFields)
                    existingAttributes.Add(primaryKey);
            }

            var useStateTransitions = targetMetadata != null && !hints.OfType<UseHintList>().Any(h => h.Hints.Any(s => s.Value.Equals("DISABLE_STATE_TRANSITIONS", StringComparison.OrdinalIgnoreCase)));
            var stateTransitions = useStateTransitions ? StateTransitionLoader.LoadStateTransitions(targetMetadata) : null;
            var minimalUpdates = hints != null && hints.OfType<UseHintList>().Any(h => h.Hints.Any(s => s.Value.Equals("MINIMAL_UPDATES", StringComparison.OrdinalIgnoreCase)));

            foreach (var set in update.SetClauses)
            {
                if (!(set is AssignmentSetClause assignment))
                    throw new NotSupportedQueryFragmentException(Sql4CdsError.NotSupported(set, "SET"));

                if (assignment.Variable != null)
                    throw new NotSupportedQueryFragmentException(Sql4CdsError.NotSupported(set, "variable reference in SET clause"));

                switch (assignment.AssignmentKind)
                {
                    case AssignmentKind.AddEquals:
                        assignment.NewValue = new BinaryExpression { FirstExpression = assignment.Column, BinaryExpressionType = BinaryExpressionType.Add, SecondExpression = assignment.NewValue };
                        break;

                    case AssignmentKind.BitwiseAndEquals:
                        assignment.NewValue = new BinaryExpression { FirstExpression = assignment.Column, BinaryExpressionType = BinaryExpressionType.BitwiseAnd, SecondExpression = assignment.NewValue };
                        break;

                    case AssignmentKind.BitwiseOrEquals:
                        assignment.NewValue = new BinaryExpression { FirstExpression = assignment.Column, BinaryExpressionType = BinaryExpressionType.BitwiseOr, SecondExpression = assignment.NewValue };
                        break;

                    case AssignmentKind.BitwiseXorEquals:
                        assignment.NewValue = new BinaryExpression { FirstExpression = assignment.Column, BinaryExpressionType = BinaryExpressionType.BitwiseXor, SecondExpression = assignment.NewValue };
                        break;

                    case AssignmentKind.DivideEquals:
                        assignment.NewValue = new BinaryExpression { FirstExpression = assignment.Column, BinaryExpressionType = BinaryExpressionType.Divide, SecondExpression = assignment.NewValue };
                        break;

                    case AssignmentKind.ModEquals:
                        assignment.NewValue = new BinaryExpression { FirstExpression = assignment.Column, BinaryExpressionType = BinaryExpressionType.Modulo, SecondExpression = assignment.NewValue };
                        break;

                    case AssignmentKind.MultiplyEquals:
                        assignment.NewValue = new BinaryExpression { FirstExpression = assignment.Column, BinaryExpressionType = BinaryExpressionType.Multiply, SecondExpression = assignment.NewValue };
                        break;

                    case AssignmentKind.SubtractEquals:
                        assignment.NewValue = new BinaryExpression { FirstExpression = assignment.Column, BinaryExpressionType = BinaryExpressionType.Subtract, SecondExpression = assignment.NewValue };
                        break;
                }

                // Validate the target attribute
                var targetAttrName = assignment.Column.MultiPartIdentifier.Identifiers.Last().Value.ToLower();

                queryExpression.SelectElements.Add(new SelectScalarExpression { Expression = assignment.NewValue, ColumnName = new IdentifierOrValueExpression { Identifier = new Identifier { Value = "new_" + targetAttrName } } });
                newValueMappings[assignment.Column] = "new_" + targetAttrName;

                // If we're changing the status of a record where only specific state transitions are allowed, we need to include the
                // current statecode and statuscode values
                if ((targetAttrName == "statecode" || targetAttrName == "statuscode") && stateTransitions != null)
                {
                    existingAttributes.Add("statecode");
                    existingAttributes.Add("statuscode");
                }

                // Changing principalobjectaccess.accesstypemask requires the existing value to determine which rights to remove
                if (targetLogicalName == "principalobjectaccess" && targetAttrName == "accessrightsmask")
                    existingAttributes.Add("accessrightsmask");

                // Changing the solutioncomponent.rootcomponentbehavior can be done efficiently for some combinations of new and old values
                if (targetLogicalName == "solutioncomponent" && targetAttrName == "rootcomponentbehavior")
                    existingAttributes.Add("rootcomponentbehavior");
    
                // If selected, include the existing value of all attributes to avoid excessive updates
                if (minimalUpdates)
                    existingAttributes.Add(targetAttrName);
            }

            // quote/salesorder/invoice have custom logic for updating closed records, so load in the existing statecode & statuscode fields too
            if (useStateTransitions && (targetLogicalName == "quote" || targetLogicalName == "salesorder" || targetLogicalName == "invoice"))
            {
                existingAttributes.Add("statecode");
                existingAttributes.Add("statuscode");
            }

            foreach (var existingAttribute in existingAttributes)
            {
                var expression = (ScalarExpression)new ColumnReferenceExpression
                {
                    MultiPartIdentifier = new MultiPartIdentifier
                    {
                        Identifiers =
                        {
                            new Identifier { Value = targetAlias },
                            new Identifier { Value = existingAttribute }
                        }
                    }
                };

                if (targetLogicalName == "principalobjectaccess" && existingAttribute == "objecttypecode")
                {
                    // In case any of the records are for an activity, include the activitytypecode by joining to the activitypointer table
                    expression = new CoalesceExpression
                    {
                        Expressions =
                        {
                            new ScalarSubquery
                            {
                                QueryExpression = new QuerySpecification
                                {
                                    SelectElements =
                                    {
                                        new SelectScalarExpression
                                        {
                                            Expression = new ColumnReferenceExpression
                                            {
                                                MultiPartIdentifier = new MultiPartIdentifier
                                                {
                                                    Identifiers =
                                                    {
                                                        new Identifier { Value = "activitypointer" },
                                                        new Identifier { Value = "activitytypecode" }
                                                    }
                                                }
                                            }
                                        }
                                    },
                                    FromClause = new FromClause
                                    {
                                        TableReferences =
                                        {
                                            new NamedTableReference
                                            {
                                                SchemaObject = new SchemaObjectName
                                                {
                                                    Identifiers =
                                                    {
                                                        new Identifier { Value = "activitypointer" }
                                                    }
                                                }
                                            }
                                        }
                                    },
                                    WhereClause = new WhereClause
                                    {
                                        SearchCondition = new BooleanComparisonExpression
                                        {
                                            FirstExpression = new ColumnReferenceExpression
                                            {
                                                MultiPartIdentifier = new MultiPartIdentifier
                                                {
                                                    Identifiers =
                                                    {
                                                        new Identifier { Value = targetAlias },
                                                        new Identifier { Value = "objectid" }
                                                    }
                                                }
                                            },
                                            ComparisonType = BooleanComparisonType.Equals,
                                            SecondExpression = new ColumnReferenceExpression
                                            {
                                                MultiPartIdentifier = new MultiPartIdentifier
                                                {
                                                    Identifiers =
                                                    {
                                                        new Identifier { Value = "activitypointer" },
                                                        new Identifier { Value = "activityid" }
                                                    }
                                                }
                                            }
                                        }
                                    }
                                }
                            },
                            expression
                        }
                    };
                }

                queryExpression.SelectElements.Add(new SelectScalarExpression
                {
                    Expression = expression,
                    ColumnName = new IdentifierOrValueExpression
                    {
                        Identifier = new Identifier { Value = "existing_" + existingAttribute }
                    }
                });

                existingValueMappings[existingAttribute] = "existing_" + existingAttribute;
            }

            var selectStatement = new SelectStatement { QueryExpression = queryExpression };
            CopyDmlHintsToSelectStatement(hints, selectStatement);

            selectStatement.Accept(new ReplacePrimaryFunctionsVisitor());
            var source = ConvertSelectStatement(selectStatement);

            // Add UPDATE
            var reader = targetMetadata != null
                ? new EntityReader(targetMetadata, _nodeContext, dataSource, updateStatement, target, source)
                : new EntityReader(dataTable, _nodeContext, dataSource, updateStatement, target, source);

            var updateNode = new UpdateNode
            {
                LogicalName = targetLogicalName,
                DataSource = dataSource.Name,
                PrimaryIdAccessors = reader.ValidateUpdatePrimaryKeyColumnMapping(primaryKeyMappings),
                NewValueAccessors = reader.ValidateUpdateNewValueColumnMapping(newValueMappings),
                ExistingValueAccessors = reader.ValidateUpdateExistingValueColumnMapping(existingValueMappings),
                StateTransitions = stateTransitions,
                MinimalUpdates = minimalUpdates,
                Source = reader.Source
            };

            return updateNode;
        }

        private void CopyDmlHintsToSelectStatement(IList<OptimizerHint> hints, SelectStatement selectStatement)
        {
            foreach (var hint in hints)
            {
                if (hint is UseHintList list)
                {
                    // Clone the list of hints so it can be modified later without affecting the original - we may need to
                    // adjust the hints to make them compatible with TDS Endpoint
                    var clone = new UseHintList();

                    foreach (var name in list.Hints)
                        clone.Hints.Add(name);

                    selectStatement.OptimizerHints.Add(clone);
                }
                else
                {
                    selectStatement.OptimizerHints.Add(hint);
                }
            }
        }

        private IRootExecutionPlanNodeInternal ConvertSelectStatement(SelectStatement select)
        {
            if (TDSEndpoint.CanUseTDSEndpoint(Options, PrimaryDataSource.Connection))
            {
                using (var con = PrimaryDataSource.Connection == null ? null : TDSEndpoint.Connect(PrimaryDataSource.Connection))
                {
                    var tdsEndpointCompatibilityVisitor = new TDSEndpointCompatibilityVisitor(con, PrimaryDataSource.Metadata, false, parameterTypes: _nodeContext.ParameterTypes);
                    select.Accept(tdsEndpointCompatibilityVisitor);

                    // Remove any custom optimizer hints
                    var hintCompatibilityVisitor = new OptimizerHintValidatingVisitor(true);
                    select.Accept(hintCompatibilityVisitor);

                    if (tdsEndpointCompatibilityVisitor.IsCompatible && hintCompatibilityVisitor.TdsCompatible)
                    {
                        if (tdsEndpointCompatibilityVisitor.RequiresCteRewrite)
                            select.Accept(new ReplaceCtesWithSubqueriesVisitor());

                        select.ScriptTokenStream = null;
                        var sql = new SqlNode
                        {
                            DataSource = Options.PrimaryDataSource,
                            Sql = select.ToSql(),
                            SelectStatement = select
                        };

                        var variables = new VariableCollectingVisitor();
                        select.Accept(variables);

                        foreach (var variable in variables.Variables)
                            sql.Parameters.Add(variable.Name);

                        return sql;
                    }
                }
            }

            if (select.ComputeClauses != null && select.ComputeClauses.Count > 0)
                throw new NotSupportedQueryFragmentException(Sql4CdsError.NotSupported(select.ComputeClauses[0], "COMPUTE"));

            if (select.Into != null)
                throw new NotSupportedQueryFragmentException(Sql4CdsError.NotSupported(select.Into, "INTO"));

            if (select.On != null)
                throw new NotSupportedQueryFragmentException(Sql4CdsError.NotSupported(select.On, "ON"));

            var variableAssignments = new List<string>();
            SelectElement firstNonSetSelectElement = null;

            if (select.QueryExpression is QuerySpecification querySpec)
            {
                for (var i = 0; i < querySpec.SelectElements.Count; i++)
                {
                    var selectElement = querySpec.SelectElements[i];

                    if (selectElement is SelectSetVariable set)
                    {
                        if (firstNonSetSelectElement != null)
                            throw new NotSupportedQueryFragmentException(Sql4CdsError.InvalidSelectVariableAssignment(selectElement));

                        variableAssignments.Add(set.Variable.Name);

                        if (!_nodeContext.ParameterTypes.TryGetValue(set.Variable.Name, out var paramType))
                            throw new NotSupportedQueryFragmentException(Sql4CdsError.UndeclaredVariable(set.Variable));

                        // Create the SELECT statement that generates the required information
                        var expr = set.Expression;

                        switch (set.AssignmentKind)
                        {
                            case AssignmentKind.AddEquals:
                                expr = new BinaryExpression { FirstExpression = set.Variable, BinaryExpressionType = BinaryExpressionType.Add, SecondExpression = expr };
                                break;

                            case AssignmentKind.BitwiseAndEquals:
                                expr = new BinaryExpression { FirstExpression = set.Variable, BinaryExpressionType = BinaryExpressionType.BitwiseAnd, SecondExpression = expr };
                                break;

                            case AssignmentKind.BitwiseOrEquals:
                                expr = new BinaryExpression { FirstExpression = set.Variable, BinaryExpressionType = BinaryExpressionType.BitwiseOr, SecondExpression = expr };
                                break;

                            case AssignmentKind.BitwiseXorEquals:
                                expr = new BinaryExpression { FirstExpression = set.Variable, BinaryExpressionType = BinaryExpressionType.BitwiseXor, SecondExpression = expr };
                                break;

                            case AssignmentKind.DivideEquals:
                                expr = new BinaryExpression { FirstExpression = set.Variable, BinaryExpressionType = BinaryExpressionType.Divide, SecondExpression = expr };
                                break;

                            case AssignmentKind.ModEquals:
                                expr = new BinaryExpression { FirstExpression = set.Variable, BinaryExpressionType = BinaryExpressionType.Modulo, SecondExpression = expr };
                                break;

                            case AssignmentKind.MultiplyEquals:
                                expr = new BinaryExpression { FirstExpression = set.Variable, BinaryExpressionType = BinaryExpressionType.Multiply, SecondExpression = expr };
                                break;

                            case AssignmentKind.SubtractEquals:
                                expr = new BinaryExpression { FirstExpression = set.Variable, BinaryExpressionType = BinaryExpressionType.Subtract, SecondExpression = expr };
                                break;
                        }

                        expr = new ConvertCall { DataType = paramType, Parameter = expr };
                        expr.ScriptTokenStream = null;

                        querySpec.SelectElements[i] = new SelectScalarExpression { Expression = expr };
                    }
                    else if (firstNonSetSelectElement == null)
                    {
                        if (variableAssignments.Count > 0)
                            throw new NotSupportedQueryFragmentException(Sql4CdsError.InvalidSelectVariableAssignment(selectElement));

                        firstNonSetSelectElement = selectElement;
                    }
                }
            }

            var converted = ConvertSelectStatement(select.QueryExpression, select.OptimizerHints, null, null, _nodeContext);

            if (variableAssignments.Count > 0)
            {
                var assign = new AssignVariablesNode
                {
                    Source = converted.Source
                };

                for (var i = 0; i < variableAssignments.Count; i++)
                    assign.Variables.Add(new VariableAssignment { SourceColumn = converted.ColumnSet[i].SourceColumn, VariableName = variableAssignments[i] });

                return assign;
            }

            return converted;
        }

        private SelectNode ConvertSelectStatement(QueryExpression query, IList<OptimizerHint> hints, INodeSchema outerSchema, Dictionary<string,string> outerReferences, NodeCompilationContext context)
        {
            if (query is QuerySpecification querySpec)
                return ConvertSelectQuerySpec(querySpec, hints, outerSchema, outerReferences, context);

            if (query is BinaryQueryExpression binary)
                return ConvertBinaryQuery(binary, hints, outerSchema, outerReferences, context);

            if (query is QueryParenthesisExpression paren)
            {
                paren.QueryExpression.ForClause = paren.ForClause;
                paren.QueryExpression.OffsetClause = paren.OffsetClause;
                paren.QueryExpression.OrderByClause = paren.OrderByClause;
                return ConvertSelectStatement(paren.QueryExpression, hints, outerSchema, outerReferences, context);
            }

            throw new NotSupportedQueryFragmentException(Sql4CdsError.NotSupported(query, "query expression"));
        }

        private SelectNode ConvertBinaryQuery(BinaryQueryExpression binary, IList<OptimizerHint> hints, INodeSchema outerSchema, Dictionary<string, string> outerReferences, NodeCompilationContext context)
        {
            var left = ConvertSelectStatement(binary.FirstQueryExpression, hints, outerSchema, outerReferences, context);
            var right = ConvertSelectStatement(binary.SecondQueryExpression, hints, outerSchema, outerReferences, context);

            left.ExpandWildcardColumns(context);
            right.ExpandWildcardColumns(context);

            if (left.ColumnSet.Count != right.ColumnSet.Count)
                throw new NotSupportedQueryFragmentException(Sql4CdsError.SetOperationWithDifferentColumnCounts(binary));

            IDataExecutionPlanNodeInternal node;

            if (binary.BinaryQueryExpressionType == BinaryQueryExpressionType.Union)
            {
                var concat = left.Source as ConcatenateNode;

                if (concat == null)
                {
                    concat = new ConcatenateNode();

                    concat.Sources.Add(left.Source);

                    foreach (var col in left.ColumnSet)
                    {
                        concat.ColumnSet.Add(new ConcatenateColumn
                        {
                            OutputColumn = context.GetExpressionName(),
                            SourceColumns = { col.SourceColumn },
                            SourceExpressions = { col.SourceExpression }
                        });
                    }
                }

                concat.Sources.Add(right.Source);

                for (var i = 0; i < concat.ColumnSet.Count; i++)
                {
                    concat.ColumnSet[i].SourceColumns.Add(right.ColumnSet[i].SourceColumn);
                    concat.ColumnSet[i].SourceExpressions.Add(right.ColumnSet[i].SourceExpression);
                }

                node = concat;

                if (!binary.All)
                {
                    var distinct = new DistinctNode { Source = node };
                    distinct.Columns.AddRange(concat.ColumnSet.Select(col => col.OutputColumn));
                    node = distinct;
                }
            }
            else
            {
                // EXCEPT & INTERSECT require distinct inputs
                var leftSource = left.Source;
                var rightSource = right.Source;

                leftSource = new DistinctNode { Source = leftSource };
                ((DistinctNode)leftSource).Columns.AddRange(left.ColumnSet.Select(col => col.SourceColumn));

                rightSource = new DistinctNode { Source = rightSource };
                ((DistinctNode)rightSource).Columns.AddRange(right.ColumnSet.Select(col => col.SourceColumn));

                // Create the join node
                node = new HashJoinNode
                {
                    LeftSource = leftSource,
                    RightSource = rightSource,
                    JoinType = QualifiedJoinType.LeftOuter,
                    SemiJoin = true,
                    AntiJoin = binary.BinaryQueryExpressionType == BinaryQueryExpressionType.Except,
                    OutputRightSchema = false,
                    ComparisonType = BooleanComparisonType.IsNotDistinctFrom
                };

                // Join on all the columns
                for (var i = 0; i < left.ColumnSet.Count; i++)
                {
                    var leftCol = left.ColumnSet[i];
                    var rightCol = right.ColumnSet[i];

                    ((HashJoinNode)node).LeftAttributes.Add(leftCol.SourceColumn.ToColumnReference());
                    ((HashJoinNode)node).RightAttributes.Add(rightCol.SourceColumn.ToColumnReference());
                }
            }

            // Aliases to be used for sorting are:
            // * Column aliases defined in the first query
            // * Source column names from the first query
            // So the query
            //
            // SELECT col1 AS x, col2 + '' AS y FROM table1
            // UNION
            // SELECT col3, col4 FROM table2
            //
            // can sort by col1, x and y
            var leftSchema = left.Source.GetSchema(context);
            var combinedSchema = node.GetSchema(context);
            var aliases = new Dictionary<string, List<string>>(StringComparer.OrdinalIgnoreCase);

            for (var i = 0; i < left.ColumnSet.Count; i++)
            {
                if (!String.IsNullOrEmpty(left.ColumnSet[i].OutputColumn))
                {
                    if (!aliases.TryGetValue(left.ColumnSet[i].OutputColumn, out var aliasedCols))
                    {
                        aliasedCols = new List<string>();
                        aliases.Add(left.ColumnSet[i].OutputColumn, aliasedCols);
                    }

                    //aliasedCols.Add(concat.ColumnSet[i].OutputColumn);
                    aliasedCols.Add(combinedSchema.Schema.Skip(i).First().Key);
                }

                var leftSourceCol = leftSchema.Schema[left.ColumnSet[i].SourceColumn];

                if (leftSourceCol.IsVisible)
                {
                    var sourceColParts = left.ColumnSet[i].SourceColumn.SplitMultiPartIdentifier();
                    var sourceColName = sourceColParts.Last();

                    if (!sourceColName.Equals(left.ColumnSet[i].OutputColumn, StringComparison.OrdinalIgnoreCase))
                    {
                        if (!aliases.TryGetValue(sourceColName, out var aliasedCols))
                        {
                            aliasedCols = new List<string>();
                            aliases.Add(sourceColName, aliasedCols);
                        }

                        //aliasedCols.Add(concat.ColumnSet[i].OutputColumn);
                        aliasedCols.Add(combinedSchema.Schema.Skip(i).First().Key);
                    }
                }
            }

            node = ConvertOrderByClause(node, hints, binary.OrderByClause, combinedSchema.Schema.Select(col => col.Key.ToColumnReference()).ToArray(), aliases, binary, context, outerSchema, outerReferences, null);
            node = ConvertOffsetClause(node, binary.OffsetClause, context);

            var select = new SelectNode { Source = node, LogicalSourceSchema = combinedSchema };
            select.ColumnSet.AddRange(combinedSchema.Schema.Select((col, i) => new SelectColumn { SourceColumn = col.Key, SourceExpression = col.Key.ToColumnReference(), OutputColumn = left.ColumnSet[i].OutputColumn }));

            if (binary.ForClause is XmlForClause forXml)
                ConvertForXmlClause(select, forXml, context);
            else if (binary.ForClause != null)
                throw new NotSupportedQueryFragmentException(Sql4CdsError.NotSupported(binary.ForClause, "FOR"));

            return select;
        }

        private SelectNode ConvertSelectQuerySpec(QuerySpecification querySpec, IList<OptimizerHint> hints, INodeSchema outerSchema, Dictionary<string,string> outerReferences, NodeCompilationContext context)
        {
            // Check for any aggregates in the FROM or WHERE clauses
            var aggregateCollector = new AggregateCollectingVisitor();
            if (querySpec.FromClause != null)
            {
                querySpec.FromClause.Accept(aggregateCollector);

                if (aggregateCollector.Aggregates.Any())
                    throw new NotSupportedQueryFragmentException("An aggregate may not appear in the FROM clause", aggregateCollector.Aggregates[0]);
            }
            if (querySpec.WhereClause != null)
            {
                querySpec.WhereClause.Accept(aggregateCollector);

                if (aggregateCollector.Aggregates.Any())
                    throw new NotSupportedQueryFragmentException(Sql4CdsError.InvalidAggregateInWhereClause(aggregateCollector.Aggregates[0]));
            }

            // Each table in the FROM clause starts as a separate FetchXmlScan node. Add appropriate join nodes
            var node = querySpec.FromClause == null || querySpec.FromClause.TableReferences.Count == 0 ? new ConstantScanNode { Values = { new Dictionary<string, ScalarExpression>() } } : ConvertFromClause(querySpec.FromClause, hints, querySpec, outerSchema, outerReferences, context);
            var logicalSchema = node.GetSchema(context);

            // Rewrite ColumnReferenceExpressions to use the fully qualified column name. This simplifies rewriting the
            // query later on due to aggregates etc. We need to process the SELECT clause first to capture aliases which might
            // be used in the ORDER BY clause
            var normalizeColNamesVisitor = new NormalizeColNamesVisitor(logicalSchema);
            querySpec.Accept(normalizeColNamesVisitor);

            // Now we've got the initial schema we can try processing each remaining part of the query.
            // We can continue processing subsequent parts even if we hit an error as each one doesn't change
            // the schema for later ones, so we can report multiple errors together
            NotSupportedQueryFragmentException exception = null;

            // Generate the joins necesary for any IN or EXISTS subqueries so we can handle them later as simple
            // scalar expressions
            try
            {
                node = ConvertInSubqueries(node, hints, querySpec, context, outerSchema, outerReferences);
            }
            catch (NotSupportedQueryFragmentException ex)
            {
                exception = NotSupportedQueryFragmentException.Combine(exception, ex);
            }

            try
            {
                node = ConvertExistsSubqueries(node, hints, querySpec, context, outerSchema, outerReferences);
            }
            catch (NotSupportedQueryFragmentException ex)
            {
                exception = NotSupportedQueryFragmentException.Combine(exception, ex);
            }

            // Add filters from WHERE
            try
            {
                node = ConvertWhereClause(node, hints, querySpec.WhereClause, outerSchema, outerReferences, context, querySpec);
            }
            catch (NotSupportedQueryFragmentException ex)
            {
                exception = NotSupportedQueryFragmentException.Combine(exception, ex);
            }

            // Add aggregates from GROUP BY/SELECT/HAVING/ORDER BY
            INodeSchema nonAggregateSchema;
            var preGroupByNode = node;

            try
            {
                node = ConvertGroupByAggregates(node, querySpec, context, outerSchema, outerReferences);
                nonAggregateSchema = preGroupByNode == node ? null : preGroupByNode.GetSchema(context);
            }
            catch (NotSupportedQueryFragmentException ex)
            {
                exception = NotSupportedQueryFragmentException.Combine(exception, ex);
                nonAggregateSchema = null;
            }

            // Add filters from HAVING
            try
            {
                node = ConvertHavingClause(node, hints, querySpec.HavingClause, context, outerSchema, outerReferences, querySpec, nonAggregateSchema);
            }
            catch (NotSupportedQueryFragmentException ex)
            {
                exception = NotSupportedQueryFragmentException.Combine(exception, ex);
            }

            // Add DISTINCT
            var distinct = querySpec.UniqueRowFilter == UniqueRowFilter.Distinct ? new DistinctNode { Source = node } : null;
            node = distinct ?? node;

            // Add SELECT
            SelectNode selectNode = null;

            try
            {
                selectNode = ConvertSelectClause(querySpec.SelectElements, hints, node, distinct, querySpec, context, outerSchema, outerReferences, nonAggregateSchema, logicalSchema);
                node = selectNode.Source;
            }
            catch (NotSupportedQueryFragmentException ex)
            {
                exception = NotSupportedQueryFragmentException.Combine(exception, ex);
            }

            // Add sorts from ORDER BY
            var selectFields = new List<ScalarExpression>();
            var preOrderSchema = node.GetSchema(context);
            foreach (var el in querySpec.SelectElements)
            {
                if (el is SelectScalarExpression expr)
                {
                    selectFields.Add(expr.Expression);
                }
                else if (el is SelectStarExpression star)
                {
                    foreach (var field in preOrderSchema.Schema.Keys.OrderBy(f => f))
                    {
                        if (star.Qualifier == null || field.StartsWith(String.Join(".", star.Qualifier.Identifiers.Select(id => id.Value)) + "."))
                            selectFields.Add(field.ToColumnReference());
                    }
                }
            }

            var aliases = new Dictionary<string, List<string>>(StringComparer.OrdinalIgnoreCase);

            if (selectNode != null)
            {
                foreach (var col in selectNode.ColumnSet)
                {
                    if (String.IsNullOrEmpty(col.OutputColumn))
                        continue;

                    if (!aliases.TryGetValue(col.OutputColumn, out var aliasedCols))
                    {
                        aliasedCols = new List<string>();
                        aliases.Add(col.OutputColumn, aliasedCols);
                    }

                    aliasedCols.Add(col.SourceColumn);
                }
            }

            try
            {
                node = ConvertOrderByClause(node, hints, querySpec.OrderByClause, selectFields.ToArray(), aliases, querySpec, context, outerSchema, outerReferences, nonAggregateSchema);
            }
            catch (NotSupportedQueryFragmentException ex)
            {
                exception = NotSupportedQueryFragmentException.Combine(exception, ex);
            }

            // Add TOP/OFFSET
            if (querySpec.TopRowFilter != null && querySpec.OffsetClause != null)
                exception = NotSupportedQueryFragmentException.Combine(exception, new NotSupportedQueryFragmentException(Sql4CdsError.InvalidTopWithOffset(querySpec.TopRowFilter)));

            try
            {
                node = ConvertTopClause(node, querySpec.TopRowFilter, querySpec.OrderByClause, context);
            }
            catch (NotSupportedQueryFragmentException ex)
            {
                exception = NotSupportedQueryFragmentException.Combine(exception, ex);
            }

            try
            {
                node = ConvertOffsetClause(node, querySpec.OffsetClause, context);
            }
            catch (NotSupportedQueryFragmentException ex)
            {
                exception = NotSupportedQueryFragmentException.Combine(exception, ex);
            }

            if (selectNode != null)
                selectNode.Source = node;

            // Convert to XML
            try
            {
                if (querySpec.ForClause is XmlForClause forXml)
                    ConvertForXmlClause(selectNode, forXml, context);
                else if (querySpec.ForClause != null)
                    throw new NotSupportedQueryFragmentException(Sql4CdsError.NotSupported(querySpec.ForClause, "FOR"));
            }
            catch (NotSupportedQueryFragmentException ex)
            {
                exception = NotSupportedQueryFragmentException.Combine(exception, ex);
            }

            if (exception != null)
                throw exception;

            return selectNode;
        }

        private void ConvertForXmlClause(SelectNode selectNode, XmlForClause forXml, NodeCompilationContext context)
        {
            // We need to know the individual column names, so expand any wildcard columns
            selectNode.ExpandWildcardColumns(context);

            // Create the node to convert the data to XML
            var xmlNode = new XmlWriterNode
            {
                Source = selectNode.Source,
            };

            foreach (var col in selectNode.ColumnSet)
                xmlNode.ColumnSet.Add(col);

            foreach (var option in forXml.Options)
            {
                switch (option.OptionKind)
                {
                    case XmlForClauseOptions.Raw:
                        xmlNode.XmlFormat = XmlFormat.Raw;
                        xmlNode.ElementName = option.Value?.Value ?? "row";
                        break;

                    case XmlForClauseOptions.Explicit:
                        xmlNode.XmlFormat = XmlFormat.Explicit;
                        break;

                    case XmlForClauseOptions.Auto:
                        xmlNode.XmlFormat = XmlFormat.Auto;
                        break;

                    case XmlForClauseOptions.Path:
                        xmlNode.XmlFormat = XmlFormat.Path;
                        xmlNode.ElementName = option.Value?.Value ?? "row";
                        xmlNode.ColumnFormat = XmlColumnFormat.Element;
                        break;

                    case XmlForClauseOptions.Elements:
                    case XmlForClauseOptions.ElementsAbsent:
                        xmlNode.ColumnFormat = XmlColumnFormat.Element;
                        break;

                    case XmlForClauseOptions.ElementsXsiNil:
                        xmlNode.ColumnFormat = XmlColumnFormat.Element | XmlColumnFormat.XsiNil;
                        break;

                    case XmlForClauseOptions.Type:
                        xmlNode.XmlType = true;
                        break;

                    case XmlForClauseOptions.Root:
                        xmlNode.RootName = option.Value?.Value ?? "root";
                        break;

                    default:
                        throw new NotSupportedQueryFragmentException(Sql4CdsError.NotSupported(option, "FOR XML"));
                }
            }

            // Output the final XML
            selectNode.Source = xmlNode;
            selectNode.ColumnSet.Clear();
            selectNode.ColumnSet.Add(new SelectColumn
            {
                SourceColumn = "xml",
                OutputColumn = "xml"
            });
        }

        private IDataExecutionPlanNodeInternal ConvertInSubqueries(IDataExecutionPlanNodeInternal source, IList<OptimizerHint> hints, TSqlFragment query, NodeCompilationContext context, INodeSchema outerSchema, IDictionary<string, string> outerReferences)
        {
            var visitor = new InSubqueryVisitor();
            query.Accept(visitor);

            if (visitor.InSubqueries.Count == 0)
                return source;

            NotSupportedQueryFragmentException exception = null;

            foreach (var inSubquery in visitor.InSubqueries)
            {
                try
                {
                    source = ConvertInSubquery(source, hints, query, inSubquery, context, outerSchema, outerReferences);
                }
                catch (NotSupportedQueryFragmentException ex)
                {
                    exception = NotSupportedQueryFragmentException.Combine(exception, ex);
                }
            }

            if (exception != null)
                throw exception;

            return source;
        }

        private IDataExecutionPlanNodeInternal ConvertInSubquery(IDataExecutionPlanNodeInternal source, IList<OptimizerHint> hints, TSqlFragment query, InPredicate inSubquery, NodeCompilationContext context, INodeSchema outerSchema, IDictionary<string, string> outerReferences)
        {
            var computeScalar = source as ComputeScalarNode;
            var schema = source.GetSchema(context);

            // Validate the LHS expression
            inSubquery.Expression.GetType(GetExpressionContext(schema, context), out _);

            // Each query of the format "col1 IN (SELECT col2 FROM source)" becomes a left outer join:
            // LEFT JOIN source ON col1 = col2
            // and the result is col2 IS NOT NULL

            // Ensure the left hand side is a column
            if (!(inSubquery.Expression is ColumnReferenceExpression lhsCol))
            {
                if (computeScalar == null)
                {
                    computeScalar = new ComputeScalarNode { Source = source };
                    source = computeScalar;
                }

                var alias = context.GetExpressionName();
                computeScalar.Columns[alias] = inSubquery.Expression.Clone();
                lhsCol = alias.ToColumnReference();
            }
            else
            {
                // Normalize the LHS column
                if (schema.ContainsColumn(lhsCol.GetColumnName(), out var lhsColNormalized))
                    lhsCol = lhsColNormalized.ToColumnReference();
            }

            var innerContext = context.CreateChildContext(null);
            var references = new Dictionary<string, string>();
            var innerQuery = ConvertSelectStatement(inSubquery.Subquery.QueryExpression, hints, schema, references, innerContext);

            // Scalar subquery must return exactly one column and one row
            innerQuery.ExpandWildcardColumns(innerContext);

            if (innerQuery.ColumnSet.Count != 1)
                throw new NotSupportedQueryFragmentException(Sql4CdsError.MultiColumnScalarSubquery(inSubquery.Subquery));

            // Create the join
            BaseJoinNode join;
            var testColumn = innerQuery.ColumnSet[0].SourceColumn;

            if (references.Count == 0)
            {
                if (UseMergeJoin(source, innerQuery.Source, context, references, testColumn, lhsCol.GetColumnName(), true, true, out var outputCol, out var merge))
                {
                    testColumn = outputCol;
                    join = merge;
                }
                else
                {
                    // We need the inner list to be distinct to avoid creating duplicates during the join
                    var innerSchema = innerQuery.Source.GetSchema(innerContext);
                    if (innerQuery.ColumnSet[0].SourceColumn != innerSchema.PrimaryKey && !(innerQuery.Source is DistinctNode))
                    {
                        innerQuery.Source = new DistinctNode
                        {
                            Source = innerQuery.Source,
                            Columns = { innerQuery.ColumnSet[0].SourceColumn }
                        };
                    }

                    // This isn't a correlated subquery, so we can use a foldable join type. Alias the results so there's no conflict with the
                    // same table being used inside the IN subquery and elsewhere
                    var alias = new AliasNode(innerQuery, new Identifier { Value = context.GetExpressionName() }, context);

                    testColumn = $"{alias.Alias}.{alias.ColumnSet[0].OutputColumn}";
                    join = new HashJoinNode
                    {
                        LeftSource = source,
                        LeftAttribute = lhsCol.Clone(),
                        RightSource = alias,
                        RightAttribute = new ColumnReferenceExpression { MultiPartIdentifier = new MultiPartIdentifier { Identifiers = { new Identifier { Value = alias.Alias }, new Identifier { Value = alias.ColumnSet[0].OutputColumn } } } }
                    };
                }

                if (!join.SemiJoin)
                {
                    // Convert the join to a semi join to ensure requests for wildcard columns aren't folded to the IN subquery
                    var definedValue = context.GetExpressionName();
                    join.SemiJoin = true;
                    join.OutputRightSchema = false;
                    join.DefinedValues[definedValue] = testColumn;
                    testColumn = definedValue;
                }
            }
            else
            {
                // We need to use nested loops for correlated subqueries
                // TODO: We could use a hash join where there is a simple correlation, but followed by a distinct node to eliminate duplicates
                // We could also move the correlation criteria out of the subquery and into the join condition. We would then make one request to
                // get all the related records and spool that in memory to get the relevant results in the nested loop. Need to understand how 
                // many rows are likely from the outer query to work out if this is going to be more efficient or not.
                if (innerQuery.Source is ISingleSourceExecutionPlanNode loopRightSourceSimple)
                    InsertCorrelatedSubquerySpool(loopRightSourceSimple, source, hints, context, references.Values.ToArray());

                var definedValue = context.GetExpressionName();

                join = new NestedLoopNode
                {
                    LeftSource = source,
                    RightSource = innerQuery.Source,
                    OuterReferences = references,
                    JoinCondition = new BooleanComparisonExpression
                    {
                        FirstExpression = lhsCol,
                        ComparisonType = BooleanComparisonType.Equals,
                        SecondExpression = innerQuery.ColumnSet[0].SourceColumn.ToColumnReference()
                    },
                    SemiJoin = true,
                    OutputRightSchema = false,
                    DefinedValues = { [definedValue] = innerQuery.ColumnSet[0].SourceColumn }
                };

                testColumn = definedValue;
            }

            join.JoinType = QualifiedJoinType.LeftOuter;

            var rewrites = new Dictionary<BooleanExpression, BooleanExpression>();
            rewrites[inSubquery] = new BooleanIsNullExpression
            {
                IsNot = !inSubquery.NotDefined,
                Expression = testColumn.ToColumnReference()
            };
            query.Accept(new BooleanRewriteVisitor(rewrites));

            return join;
        }

        private IDataExecutionPlanNodeInternal ConvertExistsSubqueries(IDataExecutionPlanNodeInternal source, IList<OptimizerHint> hints, TSqlFragment query, NodeCompilationContext context, INodeSchema outerSchema, IDictionary<string, string> outerReferences)
        {
            var visitor = new ExistsSubqueryVisitor();
            query.Accept(visitor);

            if (visitor.ExistsSubqueries.Count == 0)
                return source;

            NotSupportedQueryFragmentException exception = null;

            foreach (var existsSubquery in visitor.ExistsSubqueries)
            {
                try
                {
                    source = ConvertExistsSubquery(source, hints, query, existsSubquery, context, outerSchema, outerReferences);
                }
                catch (NotSupportedQueryFragmentException ex)
                {
                    exception = NotSupportedQueryFragmentException.Combine(exception, ex);
                }
            }

            if (exception != null)
                throw exception;

            return source;
        }

        private IDataExecutionPlanNodeInternal ConvertExistsSubquery(IDataExecutionPlanNodeInternal source, IList<OptimizerHint> hints, TSqlFragment query, ExistsPredicate existsSubquery, NodeCompilationContext context, INodeSchema outerSchema, IDictionary<string, string> outerReferences)
        {
            var schema = source.GetSchema(context);

            // Each query of the format "EXISTS (SELECT * FROM source)" becomes a outer semi join
            var innerContext = context.CreateChildContext(null);
            var references = new Dictionary<string, string>();
            var innerQuery = ConvertSelectStatement(existsSubquery.Subquery.QueryExpression, hints, schema, references, innerContext);
            var innerSchema = innerQuery.Source.GetSchema(innerContext);
            var innerSchemaPrimaryKey = innerSchema.PrimaryKey;

            // Create the join
            BaseJoinNode join;
            string testColumn;
            if (references.Count == 0)
            {
                // We only need one record to check for EXISTS
                if (!(innerQuery.Source is TopNode) && !(innerQuery.Source is OffsetFetchNode))
                {
                    innerQuery.Source = new TopNode
                    {
                        Source = innerQuery.Source,
                        Top = new IntegerLiteral { Value = "1" }
                    };
                }

                // We need a non-null value to use
                if (innerSchemaPrimaryKey == null)
                {
                    innerSchemaPrimaryKey = context.GetExpressionName();

                    if (!(innerQuery.Source is ComputeScalarNode computeScalar))
                    {
                        computeScalar = new ComputeScalarNode { Source = innerQuery.Source };
                        innerQuery.Source = computeScalar;
                    }

                    computeScalar.Columns[innerSchemaPrimaryKey] = new IntegerLiteral { Value = "1" };
                }

                // We can spool the results for reuse each time
                innerQuery.Source = new TableSpoolNode
                {
                    Source = innerQuery.Source,
                    SpoolType = SpoolType.Lazy
                };

                testColumn = context.GetExpressionName();

                join = new NestedLoopNode
                {
                    LeftSource = source,
                    RightSource = innerQuery.Source,
                    JoinType = QualifiedJoinType.LeftOuter,
                    SemiJoin = true,
                    OutputRightSchema = false,
                    OuterReferences = references,
                    DefinedValues =
                    {
                        [testColumn] = innerSchemaPrimaryKey
                    }
                };
            }
            else if (UseMergeJoin(source, innerQuery.Source, context, references, null, null, true, false, out testColumn, out var merge))
            {
                join = merge;
            }
            else
            {
                // We need to use nested loops for correlated subqueries
                // TODO: We could use a hash join where there is a simple correlation, but followed by a distinct node to eliminate duplicates
                // We could also move the correlation criteria out of the subquery and into the join condition. We would then make one request to
                // get all the related records and spool that in memory to get the relevant results in the nested loop. Need to understand how 
                // many rows are likely from the outer query to work out if this is going to be more efficient or not.
                if (innerQuery.Source is ISingleSourceExecutionPlanNode loopRightSourceSimple)
                    InsertCorrelatedSubquerySpool(loopRightSourceSimple, source, hints, context, references.Values.ToArray());

                // We only need one record to check for EXISTS
                if (!(innerQuery.Source is TopNode) && !(innerQuery.Source is OffsetFetchNode))
                {
                    innerQuery.Source = new TopNode
                    {
                        Source = innerQuery.Source,
                        Top = new IntegerLiteral { Value = "1" }
                    };
                }

                // We need a non-null value to use
                if (innerSchemaPrimaryKey == null)
                {
                    innerSchemaPrimaryKey = context.GetExpressionName();

                    if (!(innerQuery.Source is ComputeScalarNode computeScalar))
                    {
                        computeScalar = new ComputeScalarNode { Source = innerQuery.Source };
                        innerQuery.Source = computeScalar;
                    }

                    computeScalar.Columns[innerSchemaPrimaryKey] = new IntegerLiteral { Value = "1" };
                }

                var definedValue = context.GetExpressionName();

                join = new NestedLoopNode
                {
                    LeftSource = source,
                    RightSource = innerQuery.Source,
                    OuterReferences = references,
                    SemiJoin = true,
                    OutputRightSchema = false,
                    DefinedValues = { [definedValue] = innerSchemaPrimaryKey }
                };

                testColumn = definedValue;
            }

            join.JoinType = QualifiedJoinType.LeftOuter;

            var rewrites = new Dictionary<BooleanExpression, BooleanExpression>();
            rewrites[existsSubquery] = new BooleanIsNullExpression
            {
                IsNot = true,
                Expression = testColumn.ToColumnReference()
            };
            query.Accept(new BooleanRewriteVisitor(rewrites));

            return join;
        }

        private IDataExecutionPlanNodeInternal ConvertHavingClause(IDataExecutionPlanNodeInternal source, IList<OptimizerHint> hints, HavingClause havingClause, NodeCompilationContext context, INodeSchema outerSchema, IDictionary<string, string> outerReferences, TSqlFragment query, INodeSchema nonAggregateSchema)
        {
            if (havingClause == null)
                return source;

            CaptureOuterReferences(outerSchema, source, havingClause, context, outerReferences);

            var computeScalar = new ComputeScalarNode { Source = source };
            ConvertScalarSubqueries(havingClause.SearchCondition, hints, ref source, computeScalar, context, query);

            // Validate the final expression
            havingClause.SearchCondition.GetType(GetExpressionContext(source.GetSchema(context), context, nonAggregateSchema), out _);

            return new FilterNode
            {
                Filter = havingClause.SearchCondition.Clone(),
                Source = source
            };
        }

        private IDataExecutionPlanNodeInternal ConvertGroupByAggregates(IDataExecutionPlanNodeInternal source, QuerySpecification querySpec, NodeCompilationContext context, INodeSchema outerSchema, IDictionary<string, string> outerReferences)
        {
            // Check if there is a GROUP BY clause or aggregate functions to convert
            if (querySpec.GroupByClause == null)
            {
                var aggregates = new AggregateCollectingVisitor();
                aggregates.GetAggregates(querySpec);
                if (aggregates.SelectAggregates.Count == 0 && aggregates.Aggregates.Count == 0)
                    return source;
            }
            else
            {
                if (querySpec.GroupByClause.All == true)
                    throw new NotSupportedQueryFragmentException(Sql4CdsError.NotSupported(querySpec.GroupByClause, "GROUP BY ALL"));

                if (querySpec.GroupByClause.GroupByOption != GroupByOption.None)
                    throw new NotSupportedQueryFragmentException(Sql4CdsError.NotSupported(querySpec.GroupByClause, $"GROUP BY {querySpec.GroupByClause.GroupByOption}"));

                var groupByValidator = new GroupByValidatingVisitor();
                querySpec.GroupByClause.Accept(groupByValidator);

                if (groupByValidator.Error != null)
                    throw new NotSupportedQueryFragmentException(groupByValidator.Error);
            }

            var schema = source.GetSchema(context);

            // Create the grouping expressions. Grouping is done on single columns only - if a grouping is a more complex expression,
            // create a new calculated column using a Compute Scalar node first.
            var groupings = new Dictionary<ScalarExpression, ColumnReferenceExpression>();

            if (querySpec.GroupByClause != null)
            {
                CaptureOuterReferences(outerSchema, source, querySpec.GroupByClause, context, outerReferences);

                foreach (var grouping in querySpec.GroupByClause.GroupingSpecifications)
                {
                    if (!(grouping is ExpressionGroupingSpecification exprGroup))
                        throw new NotSupportedQueryFragmentException(Sql4CdsError.NotSupported(grouping, "GROUP BY"));

                    // Validate the GROUP BY expression
                    exprGroup.Expression.GetType(GetExpressionContext(schema, context), out _);

                    if (exprGroup.Expression is ColumnReferenceExpression col)
                    {
                        schema.ContainsColumn(col.GetColumnName(), out var groupByColName);

                        if (col.GetColumnName() != groupByColName)
                        {
                            col = groupByColName.ToColumnReference();
                            exprGroup.Expression = col;
                        }
                    }
                    else
                    {
                        // Use generic name for computed columns by default. Special case for DATEPART functions which
                        // could be folded down to FetchXML directly, so make these nicer names
                        string name = null;

                        if (IsDatePartFunc(exprGroup.Expression, out var partName, out var colName))
                        {
                            // Not all DATEPART part types are supported in FetchXML. The supported ones in FetchXML are:
                            // * day
                            // * week
                            // * month
                            // * quarter
                            // * year
                            // * fiscal period
                            // * fiscal year
                            //
                            // Fiscal period/year do not have a T-SQL equivalent
                            var partnames = new Dictionary<string, FetchXml.DateGroupingType>(StringComparer.OrdinalIgnoreCase)
                            {
                                ["year"] = FetchXml.DateGroupingType.year,
                                ["yy"] = FetchXml.DateGroupingType.year,
                                ["yyyy"] = FetchXml.DateGroupingType.year,
                                ["quarter"] = FetchXml.DateGroupingType.quarter,
                                ["qq"] = FetchXml.DateGroupingType.quarter,
                                ["q"] = FetchXml.DateGroupingType.quarter,
                                ["month"] = FetchXml.DateGroupingType.month,
                                ["mm"] = FetchXml.DateGroupingType.month,
                                ["m"] = FetchXml.DateGroupingType.month,
                                ["day"] = FetchXml.DateGroupingType.day,
                                ["dd"] = FetchXml.DateGroupingType.day,
                                ["d"] = FetchXml.DateGroupingType.day,
                                ["week"] = FetchXml.DateGroupingType.week,
                                ["wk"] = FetchXml.DateGroupingType.week,
                                ["ww"] = FetchXml.DateGroupingType.week
                            };

                            if (partnames.TryGetValue(partName, out var dateGrouping) && schema.ContainsColumn(colName, out colName))
                            {
                                name = colName.SplitMultiPartIdentifier().Last() + "_" + dateGrouping;
                                var baseName = name;

                                var suffix = 0;

                                while (groupings.Values.Any(grp => grp.GetColumnName().Equals(name, StringComparison.OrdinalIgnoreCase)))
                                    name = $"{baseName}_{++suffix}";
                            }
                        }

                        if (name == null)
                            name = context.GetExpressionName();

                        col = new ColumnReferenceExpression
                        {
                            MultiPartIdentifier = new MultiPartIdentifier
                            {
                                Identifiers =
                                {
                                    new Identifier { Value = name }
                                }
                            }
                        };
                    }

                    groupings[exprGroup.Expression] = col;
                }
            }

            if (groupings.Any(kvp => kvp.Key != kvp.Value))
            {
                var computeScalar = new ComputeScalarNode { Source = source };
                var rewrites = new Dictionary<ScalarExpression, string>();

                foreach (var calc in groupings.Where(kvp => kvp.Key != kvp.Value))
                {
                    rewrites[calc.Key] = calc.Value.GetColumnName();
                    computeScalar.Columns[calc.Value.GetColumnName()] = calc.Key.Clone();
                }

                source = computeScalar;

                querySpec.Accept(new RewriteVisitor(rewrites));
            }

            var hashMatch = new HashMatchAggregateNode
            {
                Source = source
            };

            foreach (var grouping in groupings)
                hashMatch.GroupBy.Add(grouping.Value.Clone());

            // Create the aggregate functions
            var aggregateCollector = new AggregateCollectingVisitor();
            aggregateCollector.GetAggregates(querySpec);
            var aggregateRewrites = new Dictionary<ScalarExpression, string>();

            foreach (var aggregate in aggregateCollector.Aggregates.Select(a => new { Expression = a, Alias = (string)null }).Concat(aggregateCollector.SelectAggregates.Select(s => new { Expression = (FunctionCall)s.Expression, Alias = s.ColumnName?.Identifier?.Value })))
            {
                CaptureOuterReferences(outerSchema, source, aggregate.Expression, context, outerReferences);

                var converted = new Aggregate
                {
                    Distinct = aggregate.Expression.UniqueRowFilter == UniqueRowFilter.Distinct
                };

                if (aggregate.Expression.Parameters.Count > 0)
                    converted.SqlExpression = aggregate.Expression.Parameters[0].Clone();

                switch (aggregate.Expression.FunctionName.Value.ToUpper())
                {
                    case "AVG":
                        if (aggregate.Expression.Parameters.Count != 1)
                            throw new NotSupportedQueryFragmentException(Sql4CdsError.InvalidFunctionParameterCount(aggregate.Expression.FunctionName, 1));

                        converted.AggregateType = AggregateType.Average;
                        break;

                    case "COUNT":
                        if (aggregate.Expression.Parameters.Count != 1)
                            throw new NotSupportedQueryFragmentException(Sql4CdsError.InvalidFunctionParameterCount(aggregate.Expression.FunctionName, 1));

                        if ((converted.SqlExpression is ColumnReferenceExpression countCol && countCol.ColumnType == ColumnType.Wildcard) || (converted.SqlExpression is Literal && !(converted.SqlExpression is NullLiteral)))
                            converted.AggregateType = AggregateType.CountStar;
                        else
                            converted.AggregateType = AggregateType.Count;
                        break;

                    case "MAX":
                        if (aggregate.Expression.Parameters.Count != 1)
                            throw new NotSupportedQueryFragmentException(Sql4CdsError.InvalidFunctionParameterCount(aggregate.Expression.FunctionName, 1));

                        converted.AggregateType = AggregateType.Max;
                        break;

                    case "MIN":
                        if (aggregate.Expression.Parameters.Count != 1)
                            throw new NotSupportedQueryFragmentException(Sql4CdsError.InvalidFunctionParameterCount(aggregate.Expression.FunctionName, 1));

                        converted.AggregateType = AggregateType.Min;
                        break;

                    case "SUM":
                        if (aggregate.Expression.Parameters.Count != 1)
                            throw new NotSupportedQueryFragmentException(Sql4CdsError.InvalidFunctionParameterCount(aggregate.Expression.FunctionName, 1));

                        if (converted.SqlExpression is IntegerLiteral sumLiteral && sumLiteral.Value == "1")
                            converted.AggregateType = AggregateType.CountStar;
                        else
                            converted.AggregateType = AggregateType.Sum;
                        break;

                    case "STRING_AGG":
                        converted.AggregateType = AggregateType.StringAgg;

                        if (aggregate.Expression.Parameters.Count != 2)
                            throw new NotSupportedQueryFragmentException(Sql4CdsError.InvalidFunctionParameterCount(aggregate.Expression.FunctionName, 2));

                        if (!aggregate.Expression.Parameters[1].IsConstantValueExpression(new ExpressionCompilationContext(context, null, null), out var separator))
                            throw new NotSupportedQueryFragmentException(Sql4CdsError.InvalidStringAggSeparator(aggregate.Expression.Parameters[1]));

                        converted.Separator = separator.Value;
                        break;

                    default:
                        throw new NotSupportedQueryFragmentException(Sql4CdsError.NotSupported(aggregate.Expression, aggregate.Expression.FunctionName.Value));
                }

                // Validate the aggregate expression
                if (converted.AggregateType == AggregateType.CountStar)
                {
                    converted.SqlExpression = null;
                }
                else
                {
                    converted.SqlExpression.GetType(GetExpressionContext(schema, context), out var exprType);

                    if (converted.AggregateType == AggregateType.StringAgg)
                    {
                        // Make the separator have the same collation as the expression
                        if (exprType is SqlDataTypeReferenceWithCollation exprTypeColl)
                            converted.Separator = exprTypeColl.Collation.ToSqlString(converted.Separator.Value);
                        else
                            converted.Separator = context.PrimaryDataSource.DefaultCollation.ToSqlString(converted.Separator.Value);
                    }
                }

                // Create a name for the column that holds the aggregate value in the result set.
                string aggregateName;

                if (aggregate.Alias != null)
                {
                    aggregateName = aggregate.Alias;
                }
                else if (aggregate.Expression.Parameters[0] is ColumnReferenceExpression colRef)
                {
                    if (colRef.ColumnType == ColumnType.Wildcard)
                        aggregateName = aggregate.Expression.FunctionName.Value.ToLower();
                    else
                        aggregateName = colRef.GetColumnName().Replace('.', '_') + "_" + aggregate.Expression.FunctionName.Value.ToLower();

                    if (converted.Distinct)
                        aggregateName += "_distinct";
                }
                else
                {
                    aggregateName = context.GetExpressionName();
                }

                hashMatch.Aggregates[aggregateName] = converted;
                aggregateRewrites[aggregate.Expression] = aggregateName;

                // Apply the WITHIN GROUP sort
                if (aggregate.Expression.WithinGroupClause != null)
                {
                    if (converted.AggregateType != AggregateType.StringAgg)
                        throw new NotSupportedQueryFragmentException(Sql4CdsError.InvalidWithinGroupClause(aggregate.Expression.FunctionName));

                    if (hashMatch.WithinGroupSorts.Any())
                    {
                        // Defining a WITHIN GROUP clause more than once is not allowed - unless they are identical
                        if (aggregate.Expression.WithinGroupClause.OrderByClause.OrderByElements.Count != hashMatch.WithinGroupSorts.Count)
                            throw new NotSupportedQueryFragmentException(Sql4CdsError.InvalidWithinGroupOrdering(aggregate.Expression));

                        for (var i = 0; i < aggregate.Expression.WithinGroupClause.OrderByClause.OrderByElements.Count; i++)
                        {
                            var newSort = aggregate.Expression.WithinGroupClause.OrderByClause.OrderByElements[i];
                            var existingSort = hashMatch.WithinGroupSorts[i];

                            if (newSort.ToSql() != existingSort.ToSql())
                                throw new NotSupportedQueryFragmentException(Sql4CdsError.InvalidWithinGroupOrdering(aggregate.Expression));
                        }
                    }
                    else
                    {
                        foreach (var order in aggregate.Expression.WithinGroupClause.OrderByClause.OrderByElements)
                            hashMatch.WithinGroupSorts.Add(order);
                    }
                }
            }

            // Use the calculated aggregate values in later parts of the query
            var visitor = new RewriteVisitor(aggregateRewrites);
            foreach (var select in querySpec.SelectElements)
                select.Accept(visitor);
            querySpec.OrderByClause?.Accept(visitor);
            querySpec.HavingClause?.Accept(visitor);
            querySpec.TopRowFilter?.Accept(visitor);
            querySpec.OffsetClause?.Accept(visitor);

            return hashMatch;
        }

        private bool IsDatePartFunc(ScalarExpression expression, out string partName, out string colName)
        {
            partName = null;
            colName = null;

            if (!(expression is FunctionCall func))
                return false;

            if (func.FunctionName.Value.Equals("DATEPART", StringComparison.OrdinalIgnoreCase) &&
                func.Parameters.Count == 2 &&
                func.Parameters[0] is ColumnReferenceExpression datepart &&
                func.Parameters[1] is ColumnReferenceExpression datepartCol)
            {
                partName = datepart.GetColumnName();
                colName = datepartCol.GetColumnName();
                return true;
            }

            if ((
                    func.FunctionName.Value.Equals("YEAR", StringComparison.OrdinalIgnoreCase) ||
                    func.FunctionName.Value.Equals("MONTH", StringComparison.OrdinalIgnoreCase) ||
                    func.FunctionName.Value.Equals("DAY", StringComparison.OrdinalIgnoreCase)
                ) &&
                func.Parameters.Count == 1 &&
                func.Parameters[0] is ColumnReferenceExpression col)
            {
                partName = func.FunctionName.Value;
                colName = col.GetColumnName();
                return true;
            }

            return false;
        }

        private IDataExecutionPlanNodeInternal ConvertOffsetClause(IDataExecutionPlanNodeInternal source, OffsetClause offsetClause, NodeCompilationContext context)
        {
            if (offsetClause == null)
                return source;

            offsetClause.OffsetExpression.GetType(_staticContext, out var offsetType);
            offsetClause.FetchExpression.GetType(_staticContext, out var fetchType);
            var intType = DataTypeHelpers.Int;

            if (!SqlTypeConverter.CanChangeTypeImplicit(offsetType, intType))
                throw new NotSupportedQueryFragmentException(Sql4CdsError.InvalidOffsetClause(offsetClause.OffsetExpression));

            if (!SqlTypeConverter.CanChangeTypeImplicit(fetchType, intType))
                throw new NotSupportedQueryFragmentException(Sql4CdsError.InvalidTopOrFetchClause(offsetClause.FetchExpression));

            return new OffsetFetchNode
            {
                Source = source,
                Offset = offsetClause.OffsetExpression.Clone(),
                Fetch = offsetClause.FetchExpression.Clone()
            };
        }

        private IDataExecutionPlanNodeInternal ConvertTopClause(IDataExecutionPlanNodeInternal source, TopRowFilter topRowFilter, OrderByClause orderByClause, NodeCompilationContext context)
        {
            if (topRowFilter == null)
                return source;

            topRowFilter.Expression.GetType(_staticContext, out var topType);
            var targetType = topRowFilter.Percent ? DataTypeHelpers.Float : DataTypeHelpers.BigInt;

            if (!SqlTypeConverter.CanChangeTypeImplicit(topType, targetType))
            {
                if (topRowFilter.Percent)
                    throw new NotSupportedQueryFragmentException(Sql4CdsError.TypeClash(topRowFilter.Expression, topType, targetType));
                else
                    throw new NotSupportedQueryFragmentException(Sql4CdsError.InvalidTopOrFetchClause(topRowFilter.Expression));
            }

            var tieColumns = new HashSet<string>();

            if (topRowFilter.WithTies)
            {
                if (orderByClause == null)
                    throw new NotSupportedQueryFragmentException(Sql4CdsError.TopNWithTiesRequiresOrderBy(topRowFilter));

                var schema = source.GetSchema(context);

                foreach (var sort in orderByClause.OrderByElements)
                {
                    if (!(sort.Expression is ColumnReferenceExpression sortCol))
                        throw new NotSupportedQueryFragmentException("ORDER BY must reference a column for use with TOP N WITH TIES", sort.Expression);

                    if (!schema.ContainsColumn(sortCol.GetColumnName(), out var colName))
                        throw new NotSupportedQueryFragmentException(Sql4CdsError.InvalidColumnName(sortCol));

                    tieColumns.Add(colName);
                }

                // Ensure data is sorted by the tie columns
                if (!schema.IsSortedBy(tieColumns))
                {
                    var sort = new SortNode { Source = source };

                    foreach (var orderBy in orderByClause.OrderByElements)
                        sort.Sorts.Add(orderBy.Clone());

                    source = sort;
                }
            }

            // TOP x PERCENT requires evaluating the source twice - once to get the total count and again to get the top
            // records. Cache the results in a table spool node.
            if (topRowFilter.Percent)
                source = new TableSpoolNode { Source = source, SpoolType = SpoolType.Eager };

            return new TopNode
            {
                Source = source,
                Top = topRowFilter.Expression.Clone(),
                Percent = topRowFilter.Percent,
                WithTies = topRowFilter.WithTies,
                TieColumns = topRowFilter.WithTies ? tieColumns.ToList() : null
            };
        }

        private IDataExecutionPlanNodeInternal ConvertOrderByClause(IDataExecutionPlanNodeInternal source, IList<OptimizerHint> hints, OrderByClause orderByClause, ScalarExpression[] selectList, Dictionary<string,List<string>> aliases, TSqlFragment query, NodeCompilationContext context, INodeSchema outerSchema, Dictionary<string, string> outerReferences, INodeSchema nonAggregateSchema)
        {
            if (orderByClause == null)
                return source;

            NotSupportedQueryFragmentException exception = null;

            CaptureOuterReferences(outerSchema, source, orderByClause, context, outerReferences);

            var computeScalar = new ComputeScalarNode { Source = source };

            try
            {
                ConvertScalarSubqueries(orderByClause, hints, ref source, computeScalar, context, query);
            }
            catch (NotSupportedQueryFragmentException ex)
            {
                exception = NotSupportedQueryFragmentException.Combine(exception, ex);
            }

            var schema = source.GetSchema(context);
            var sort = new SortNode { Source = source };

            // Sorts can use aliases from the SELECT clause, but only as the entire sort expression, not a calculation.
            // Aliases must not be duplicated
            foreach (var order in orderByClause.OrderByElements)
            {
                if (order.Expression is ColumnReferenceExpression orderByCol &&
                    aliases.TryGetValue(orderByCol.GetColumnName(), out var aliasedCols))
                {
                    if (aliasedCols.Count > 1)
                        exception = NotSupportedQueryFragmentException.Combine(exception, new NotSupportedQueryFragmentException(Sql4CdsError.AmbiguousColumnName(orderByCol)));

                    order.Expression = aliasedCols[0].ToColumnReference();
                    order.ScriptTokenStream = null;
                }
            }

            // Check if any of the order expressions need pre-calculation
            var calculationRewrites = new Dictionary<ScalarExpression, ScalarExpression>();

            foreach (var orderBy in orderByClause.OrderByElements)
            {
                // If the order by element is a numeric literal, use the corresponding expression from the select list at that index
                if (orderBy.Expression is IntegerLiteral literal)
                {
                    var index = int.Parse(literal.Value, CultureInfo.InvariantCulture) - 1;

                    if (index < 0 || index >= selectList.Length)
                    {
                        exception = NotSupportedQueryFragmentException.Combine(exception, new NotSupportedQueryFragmentException(Sql4CdsError.InvalidOrderByColumnNumber(orderBy))
                        {
                            Suggestion = $"Must be between 1 and {selectList.Length}"
                        });
                    }
                    else
                    {
                        orderBy.Expression = selectList[index];
                        orderBy.ScriptTokenStream = null;
                    }
                }

                // Anything complex expression should be pre-calculated
                if (!(orderBy.Expression is ColumnReferenceExpression) &&
                    !(orderBy.Expression is VariableReference) &&
                    !(orderBy.Expression is Literal))
                {
                    try
                    {
                        var calculated = ComputeScalarExpression(orderBy.Expression, hints, query, computeScalar, nonAggregateSchema, context, ref source);
                        sort.Source = source;
                        schema = source.GetSchema(context);

                        calculationRewrites[orderBy.Expression] = calculated.ToColumnReference();
                    }
                    catch (NotSupportedQueryFragmentException ex)
                    {
                        exception = NotSupportedQueryFragmentException.Combine(exception, ex);
                    }
                }

                // Validate the expression
                try
                {
                    orderBy.Expression.GetType(GetExpressionContext(schema, context, nonAggregateSchema), out _);
                }
                catch (NotSupportedQueryFragmentException ex)
                {
                    exception = NotSupportedQueryFragmentException.Combine(exception, ex);
                }

                sort.Sorts.Add(orderBy.Clone());
            }

            if (exception != null)
                throw exception;

            // Use the calculated expressions in the sort and anywhere else that uses the same expression
            if (calculationRewrites.Any())
                query.Accept(new RewriteVisitor(calculationRewrites));

            if (computeScalar.Columns.Any())
                sort.Source = computeScalar;
            else
                sort.Source = computeScalar.Source;

            return sort;
        }

        private IDataExecutionPlanNodeInternal ConvertWhereClause(IDataExecutionPlanNodeInternal source, IList<OptimizerHint> hints, WhereClause whereClause, INodeSchema outerSchema, Dictionary<string,string> outerReferences, NodeCompilationContext context, TSqlFragment query)
        {
            if (whereClause == null)
                return source;

            if (whereClause.Cursor != null)
                throw new NotSupportedQueryFragmentException(Sql4CdsError.NotSupported(whereClause.Cursor, "CURSOR"));

            CaptureOuterReferences(outerSchema, source, whereClause.SearchCondition, context, outerReferences);

            var computeScalar = new ComputeScalarNode { Source = source };
            ConvertScalarSubqueries(whereClause.SearchCondition, hints, ref source, computeScalar, context, query);

            // Validate the final expression
            whereClause.SearchCondition.GetType(GetExpressionContext(source.GetSchema(context), context), out _);

            return new FilterNode
            {
                Filter = whereClause.SearchCondition.Clone(),
                Source = source
            };
        }

        private TSqlFragment CaptureOuterReferences(INodeSchema outerSchema, IDataExecutionPlanNodeInternal source, TSqlFragment query, NodeCompilationContext context, IDictionary<string,string> outerReferences)
        {
            if (outerSchema == null)
                return query;

            // We're in a subquery. Check if any columns in the WHERE clause are from the outer query
            // so we know which columns to pass through and rewrite the filter to use parameters
            var rewrites = new Dictionary<ScalarExpression, ScalarExpression>();
            var innerSchema = source?.GetSchema(context);
            var columns = query.GetColumns();

            foreach (var column in columns)
            {
                // Column names could be ambiguous between the inner and outer data sources. The inner
                // data source is used in preference.
                // Ref: https://docs.microsoft.com/en-us/sql/relational-databases/performance/subqueries?view=sql-server-ver15#qualifying
                var fromInner = innerSchema?.ContainsColumn(column, out _) == true;

                if (fromInner)
                    continue;

                var fromOuter = outerSchema.ContainsColumn(column, out var outerColumn);

                if (fromOuter)
                {
                    if (!outerReferences.TryGetValue(outerColumn, out var paramName))
                    {
                        // If the column is not already being passed through, add it to the list
                        paramName = "@" + context.GetExpressionName();
                        outerReferences.Add(outerColumn, paramName);
                        context.ParameterTypes[paramName] = outerSchema.Schema[outerColumn].Type;
                    }

                    rewrites.Add(
                        new ColumnReferenceExpression { MultiPartIdentifier = new MultiPartIdentifier { Identifiers = { new Identifier { Value = column } } } },
                        new VariableReference { Name = paramName });
                }
            }

            if (rewrites.Any())
                query.Accept(new RewriteVisitor(rewrites));

            if (query is ScalarExpression scalar && rewrites.TryGetValue(scalar, out var rewritten))
                return rewritten;

            return query;
        }

        private SelectNode ConvertSelectClause(IList<SelectElement> selectElements, IList<OptimizerHint> hints, IDataExecutionPlanNodeInternal node, DistinctNode distinct, QuerySpecification query, NodeCompilationContext context, INodeSchema outerSchema, IDictionary<string,string> outerReferences, INodeSchema nonAggregateSchema, INodeSchema logicalSourceSchema)
        {
            var schema = node.GetSchema(context);

            var select = new SelectNode
            {
                Source = node,
                LogicalSourceSchema = logicalSourceSchema
            };

            var computeScalar = new ComputeScalarNode
            {
                Source = distinct?.Source ?? node
            };

            NotSupportedQueryFragmentException exception = null;

            foreach (var element in selectElements)
            {
                try
                {
                    CaptureOuterReferences(outerSchema, computeScalar, element, context, outerReferences);

                    if (element is SelectScalarExpression scalar)
                    {
                        if (scalar.Expression is ColumnReferenceExpression col)
                        {
                            // Check the expression is valid. This will throw an exception in case of missing columns etc.
                            col.GetType(GetExpressionContext(schema, context, nonAggregateSchema), out var colType);
                            if (colType is SqlDataTypeReferenceWithCollation colTypeColl && colTypeColl.CollationLabel == CollationLabel.NoCollation)
                                throw new NotSupportedQueryFragmentException(colTypeColl.CollationConflictError);

                            var colName = col.GetColumnName();

                            schema.ContainsColumn(colName, out colName);

                            var alias = scalar.ColumnName?.Value;

                            // If column has come from a calculation, don't expose the internal Expr{x} name
                            if (alias == null && !schema.Schema[colName].IsCalculated)
                                alias = col.MultiPartIdentifier.Identifiers.Last().Value;

                            select.ColumnSet.Add(new SelectColumn
                            {
                                SourceColumn = colName,
                                SourceExpression = scalar.Expression,
                                OutputColumn = alias
                            });
                        }
                        else
                        {
                            var scalarSource = distinct?.Source ?? node;
                            var alias = ComputeScalarExpression(scalar.Expression, hints, query, computeScalar, nonAggregateSchema, context, ref scalarSource);

                            var scalarSchema = computeScalar.GetSchema(context);
                            var colType = scalarSchema.Schema[alias].Type;
                            if (colType is SqlDataTypeReferenceWithCollation colTypeColl && colTypeColl.CollationLabel == CollationLabel.NoCollation)
                                throw new NotSupportedQueryFragmentException(colTypeColl.CollationConflictError);

                            if (distinct != null)
                                distinct.Source = scalarSource;
                            else
                                node = scalarSource;

                            select.ColumnSet.Add(new SelectColumn
                            {
                                SourceColumn = alias,
                                SourceExpression = scalar.Expression,
                                OutputColumn = scalar.ColumnName?.Value
                            });
                        }
                    }
                    else if (element is SelectStarExpression star)
                    {
                        var colName = star.Qualifier == null ? null : String.Join(".", star.Qualifier.Identifiers.Select(id => id.Value));

                        var cols = schema.Schema.Keys
                            .Where(col => colName == null || col.StartsWith(colName + ".", StringComparison.OrdinalIgnoreCase))
                            .ToList();

                        if (colName != null && cols.Count == 0)
                            throw new NotSupportedQueryFragmentException(Sql4CdsError.InvalidColumnPrefix(star));

                        // Can't select no-collation columns
                        foreach (var col in cols)
                        {
                            var colType = schema.Schema[col].Type;
                            if (colType is SqlDataTypeReferenceWithCollation colTypeColl && colTypeColl.CollationLabel == CollationLabel.NoCollation)
                                exception = NotSupportedQueryFragmentException.Combine(exception, new NotSupportedQueryFragmentException(colTypeColl.CollationConflictError));
                        }

                        select.ColumnSet.Add(new SelectColumn
                        {
                            SourceColumn = colName,
                            SourceExpression = star,
                            AllColumns = true
                        });
                    }
                    else
                    {
                        throw new NotSupportedQueryFragmentException(Sql4CdsError.NotSupported(element, "SELECT"));
                    }
                }
                catch (NotSupportedQueryFragmentException ex)
                {
                    exception = NotSupportedQueryFragmentException.Combine(exception, ex);
                }
            }

            if (exception != null)
                throw exception;

            var newSource = computeScalar.Columns.Any() ? computeScalar : computeScalar.Source;

            if (distinct != null)
                distinct.Source = newSource;
            else
                select.Source = newSource;

            if (computeScalar.Columns.Count > 0 && query.OrderByClause != null)
            {
                // Reuse the same calculations for the ORDER BY clause as well
                var calculationRewrites = computeScalar.Columns.ToDictionary(kvp => kvp.Value, kvp => kvp.Key);
                var rewrite = new RewriteVisitor(calculationRewrites);

                query.OrderByClause.Accept(rewrite);

                // Need to rewrite the select elements as well if the order by clause references a column by index
                if (query.OrderByClause.OrderByElements.Any(order => order.Expression is IntegerLiteral))
                {
                    foreach (var element in selectElements)
                        element.Accept(rewrite);
                }
            }

            if (distinct != null)
            {
                foreach (var col in select.ColumnSet)
                {
                    if (col.AllColumns)
                    {
                        var distinctSchema = distinct.GetSchema(context);
                        distinct.Columns.AddRange(distinctSchema.Schema.Keys.Where(k => col.SourceColumn == null || (k.SplitMultiPartIdentifier()[0] + ".*") == col.SourceColumn));
                    }
                    else
                    {
                        distinct.Columns.Add(col.SourceColumn);
                    }
                }
            }

            return select;
        }

        private string ComputeScalarExpression(ScalarExpression expression, IList<OptimizerHint> hints, TSqlFragment query, ComputeScalarNode computeScalar, INodeSchema nonAggregateSchema, NodeCompilationContext context, ref IDataExecutionPlanNodeInternal node)
        {
            var computedColumn = ConvertScalarSubqueries(expression, hints, ref node, computeScalar, context, query);

            if (computedColumn != null)
                expression = computedColumn;

            // Check the type of this expression now so any errors can be reported
            var computeScalarSchema = computeScalar.Source.GetSchema(context);
            expression.GetType(GetExpressionContext(computeScalarSchema, context, nonAggregateSchema), out _);

            // Don't need to compute the expression if it's just a column reference
            if (expression is ColumnReferenceExpression col)
                return col.GetColumnName();

            var alias = context.GetExpressionName();
            computeScalar.Columns[alias] = expression.Clone();
            return alias;
        }

        private ColumnReferenceExpression ConvertScalarSubqueries(TSqlFragment expression, IList<OptimizerHint> hints, ref IDataExecutionPlanNodeInternal node, ComputeScalarNode computeScalar, NodeCompilationContext context, TSqlFragment query)
        {
            /*
             * Possible subquery execution plans:
             * 1. Nested loop. Simple but inefficient as ends up making at least 1 FetchXML request per outer row
             * 2. Spooled nested loop. Useful when there is no correlation and so the same results can be used for each outer record
             * 3. Spooled nested loop with correlation criteria pulled into loop. Useful when there are a large number of outer records or a small number of inner records
             * 4. Merge join. Useful when the correlation criteria is based on the equality of the primary key of the inner table
             */
            // If scalar.Expression contains a subquery, create nested loop to evaluate it in the context
            // of the current record
            var subqueryVisitor = new ScalarSubqueryVisitor();
            expression.Accept(subqueryVisitor);
            var rewrites = new Dictionary<ScalarExpression, string>();

            foreach (var subquery in subqueryVisitor.Subqueries)
            {
                var outerSchema = node.GetSchema(context);
                var outerReferences = new Dictionary<string, string>();
                var innerContext = context.CreateChildContext(null);
                var subqueryPlan = ConvertSelectStatement(subquery.QueryExpression, hints, outerSchema, outerReferences, innerContext);

                // Scalar subquery must return exactly one column and one row
                subqueryPlan.ExpandWildcardColumns(innerContext);

                if (subqueryPlan.ColumnSet.Count != 1)
                    throw new NotSupportedQueryFragmentException(Sql4CdsError.MultiColumnScalarSubquery(subquery));

                string outputcol;
                var subqueryCol = subqueryPlan.ColumnSet[0].SourceColumn;
                BaseJoinNode join = null;
                if (UseMergeJoin(node, subqueryPlan.Source, context, outerReferences, subqueryCol, null, false, true, out outputcol, out var merge))
                {
                    join = merge;
                }
                else
                {
                    outputcol = context.GetExpressionName();

                    var loopRightSource = subqueryPlan.Source;

                    // Unless the subquery has got an explicit TOP 1 clause, insert an aggregate and assertion nodes
                    // to check for one row
                    if (!(subqueryPlan.Source.EstimateRowsOut(context) is RowCountEstimateDefiniteRange range) || range.Maximum > 1)
                    {
                        // No point getting more than 2 rows as we only need to know if there is more than 1
                        var top = new TopNode
                        {
                            Source = loopRightSource,
                            Top = new IntegerLiteral { Value = "2" }
                        };
                        loopRightSource = top;
                        
                        var rowCountCol = context.GetExpressionName();
                        var aggregate = new HashMatchAggregateNode
                        {
                            Source = loopRightSource,
                            Aggregates =
                            {
                                [outputcol] = new Aggregate
                                {
                                    AggregateType = AggregateType.First,
                                    SqlExpression = subqueryCol.ToColumnReference()
                                },
                                [rowCountCol] = new Aggregate
                                {
                                    AggregateType = AggregateType.CountStar
                                }
                            }
                        };
                        var assert = new AssertNode
                        {
                            Source = aggregate,
                            Assertion = e => e.GetAttributeValue<SqlInt32>(rowCountCol).Value <= 1,
                            ErrorMessage = "Subquery produced more than 1 row"
                        };
                        loopRightSource = assert;

                        subqueryCol = outputcol;
                    }

                    // If the subquery is uncorrelated, add a table spool to cache the results
                    // If it is correlated, add a spool where possible closer to the data source
                    if (outerReferences.Count == 0)
                    {
                        if (EstimateRowsOut(node, context) > 1)
                        {
                            var spool = new TableSpoolNode { Source = loopRightSource, SpoolType = SpoolType.Lazy, IsPerformanceSpool = true };
                            loopRightSource = spool;
                        }
                    }
                    else if (loopRightSource is ISingleSourceExecutionPlanNode loopRightSourceSimple)
                    {
                        InsertCorrelatedSubquerySpool(loopRightSourceSimple, node, hints, context, outerReferences.Values.ToArray());
                    }

                    // Add a nested loop to call the subquery
                    if (join == null)
                    {
                        join = new NestedLoopNode
                        {
                            LeftSource = node,
                            RightSource = loopRightSource,
                            OuterReferences = outerReferences,
                            JoinType = QualifiedJoinType.LeftOuter,
                            SemiJoin = true,
                            OutputRightSchema = false,
                            DefinedValues = { [outputcol] = subqueryCol }
                        };
                    }
                }

                node = join;
                computeScalar.Source = join;

                rewrites[subquery] = outputcol;
            }

            if (rewrites.Any())
                query.Accept(new RewriteVisitor(rewrites));

            if (expression is ScalarExpression scalar && rewrites.ContainsKey(scalar))
                return rewrites[scalar].ToColumnReference();

            return null;
        }

        private bool UseMergeJoin(IDataExecutionPlanNodeInternal node, IDataExecutionPlanNodeInternal subqueryPlan, NodeCompilationContext context, Dictionary<string, string> outerReferences, string subqueryCol, string inPredicateCol, bool semiJoin, bool preserveTop, out string outputCol, out MergeJoinNode merge)
        {
            outputCol = null;
            merge = null;

            // We can use a merge join for a scalar subquery when the subquery is simply SELECT [TOP 1] <column> FROM <table> WHERE <table>.<key> = <outertable>.<column>
            // The filter must be on the inner table's primary key
            var subNode = subqueryPlan;

            var alias = subNode as AliasNode;
            if (alias != null)
                subNode = alias.Source;

            if (subNode is TopNode top && !preserveTop)
                subNode = top.Source;

            var filter = subNode as FilterNode;
            if (filter != null)
                subNode = filter.Source;
            else if (inPredicateCol == null)
                return false;

            var outerKey = (string)null;
            var innerKey = (string)null;

            if (inPredicateCol != null)
            {
                outerKey = inPredicateCol;
                innerKey = subqueryCol;

                if (filter != null)
                {
                    subNode = filter;
                    filter = null;
                }
            }
            else
            {
                if (!(filter.Filter is BooleanComparisonExpression cmp))
                    return false;

                if (cmp.ComparisonType != BooleanComparisonType.Equals)
                    return false;

                var col1 = cmp.FirstExpression as ColumnReferenceExpression;
                var var1 = cmp.FirstExpression as VariableReference;

                var col2 = cmp.SecondExpression as ColumnReferenceExpression;
                var var2 = cmp.SecondExpression as VariableReference;

                var col = col1 ?? col2;
                var var = var1 ?? var2;

                if (col == null || var == null)
                    return false;

                foreach (var outerReference in outerReferences)
                {
                    if (outerReference.Value == var.Name)
                    {
                        outerKey = outerReference.Key;
                        break;
                    }
                }

                innerKey = col.GetColumnName();
            }

            if (outerKey == null)
                return false;

            var outerSchema = node.GetSchema(new NodeCompilationContext(Session, Options, null, Log));
            var innerSchema = subNode.GetSchema(new NodeCompilationContext(Session, Options, null, Log));

            if (!outerSchema.ContainsColumn(outerKey, out outerKey) ||
                !innerSchema.ContainsColumn(innerKey, out innerKey))
                return false;

            if (!semiJoin && innerSchema.PrimaryKey != innerKey)
                return false;

            // Sort order could be changed by merge join, which would change results if combined with a TOP node
            if (subNode is TopNode && innerSchema.SortOrder.Any())
                return false;

            var rightAttribute = innerKey.ToColumnReference();

            // Give the inner fetch a unique alias and update the name of the inner key
            var subAlias = alias?.Alias;

            if (subNode is FetchXmlScan fetch)
            {
                if (alias != null)
                    alias.FoldToFetchXML(fetch);
                else
                    fetch.Alias = context.GetExpressionName();

                subAlias = fetch.Alias;
            }
            else if (semiJoin && alias == null)
            {
                var select = new SelectNode { Source = subNode };
                select.ColumnSet.Add(new SelectColumn { SourceColumn = innerKey, OutputColumn = innerKey.SplitMultiPartIdentifier().Last() });
                alias = new AliasNode(select, new Identifier { Value = context.GetExpressionName() }, context);
                subAlias = alias.Alias;
            }

            if (rightAttribute.MultiPartIdentifier.Identifiers.Count == 2)
                rightAttribute.MultiPartIdentifier.Identifiers[0].Value = subAlias;

            // Add the required column with the expected alias (used for scalar subqueries and IN predicates, not for CROSS/OUTER APPLY
            if (subqueryCol != null)
            {
                if (subAlias != null)
                {
                    var subqueryAttribute = subqueryCol.ToColumnReference();

                    if (subqueryAttribute.MultiPartIdentifier.Identifiers.Count == 2)
                        subqueryAttribute.MultiPartIdentifier.Identifiers[0].Value = subAlias;

                    subqueryCol = subqueryAttribute.GetColumnName();
                }

                outputCol = subqueryCol;
                //subNode.AddRequiredColumns(context, new List<string> { subqueryCol });
            }

            if (alias != null && !(subNode is FetchXmlScan))
            {
                alias.Source = subNode;
                subNode = alias;
            }

            merge = new MergeJoinNode
            {
                LeftSource = node,
                LeftAttribute = outerKey.ToColumnReference(),
                RightSource = subNode,
                RightAttribute = rightAttribute.Clone(),
                JoinType = QualifiedJoinType.LeftOuter
            };

            if (semiJoin)
            {
                // Regenerate the schema after changing the alias
                innerSchema = subNode.GetSchema(new NodeCompilationContext(Session, Options, null, Log));

                if (innerSchema.PrimaryKey != rightAttribute.GetColumnName() && !(merge.RightSource is DistinctNode))
                {
                    merge.RightSource = new DistinctNode
                    {
                        Source = merge.RightSource,
                        Columns = { rightAttribute.GetColumnName() }
                    };
                }

                merge.SemiJoin = true;
                merge.OutputRightSchema = false;
                var definedValue = context.GetExpressionName();
                merge.DefinedValues[definedValue] = outputCol ?? rightAttribute.GetColumnName();
                outputCol = definedValue;
            }

            return true;
        }
        
        private void InsertCorrelatedSubquerySpool(ISingleSourceExecutionPlanNode node, IDataExecutionPlanNode outerSource, IList<OptimizerHint> hints, NodeCompilationContext context, string[] outerReferences)
        {
            if (hints != null && hints.Any(hint => hint.HintKind == OptimizerHintKind.NoPerformanceSpool))
                return;

            // Look for a simple case where there is a reference to the outer table in a filter node. Extract the minimal
            // amount of that filter to a new filter node and place a table spool between the correlated filter and its source

            // Skip over simple leading nodes to try to find a Filter node
            var lastCorrelatedStep = node;
            ISingleSourceExecutionPlanNode parentNode = null;
            FilterNode filter = null;

            while (node != null)
            {
                if (node is FilterNode f)
                {
                    filter = f;
                    break;
                }

                if (node is FetchXmlScan)
                    break;

                parentNode = node;

                if (node is IDataExecutionPlanNodeInternal dataNode && dataNode.GetVariables(false).Intersect(outerReferences).Any())
                    lastCorrelatedStep = node;

                node = node.Source as ISingleSourceExecutionPlanNode;
            }

            // If anything in the filter's source uses the outer reference we can't spool ths results
            if (filter != null && filter.Source.GetVariables(true).Intersect(outerReferences).Any())
                return;

            if (filter != null && filter.Filter.GetVariables().Any())
            {
                // The filter is correlated. Check if there's any non-correlated criteria we can split out into a separate node
                // that could be folded into the data source first
                if (SplitCorrelatedCriteria(filter.Filter, out var correlatedFilter, out var nonCorrelatedFilter))
                {
                    filter.Filter = correlatedFilter.Clone();
                    filter.Source = new FilterNode
                    {
                        Filter = nonCorrelatedFilter.Clone(),
                        Source = filter.Source
                    };
                }

                lastCorrelatedStep = filter;
            }

            if (lastCorrelatedStep?.Source == null)
                return;

            // If the last correlated step has a source which we couldn't step into because it's not an ISingleSourceExecutionPlanNode
            // but it uses an outer reference we can't spool it
            if (lastCorrelatedStep.Source.GetVariables(true).Intersect(outerReferences).Any())
                return;

            // Check the estimated counts for the outer loop and the source at the point we'd insert the spool
            // If the outer loop is non-trivial (>= 100 rows) or the inner loop is small (<= 5000 records) then we want
            // to use the spool.
            var outerCount = EstimateRowsOut((IDataExecutionPlanNodeInternal) outerSource, context);
            var innerCount = outerCount >= 100 ? -1 : EstimateRowsOut(lastCorrelatedStep.Source, context);

            if (outerCount >= 100 || innerCount <= 5000)
            {
                var spool = new TableSpoolNode
                {
                    Source = lastCorrelatedStep.Source,
                    SpoolType = SpoolType.Lazy,
                    IsPerformanceSpool = true
                };

                lastCorrelatedStep.Source = spool;
            }
        }

        private int EstimateRowsOut(IExecutionPlanNode source, NodeCompilationContext context)
        {
            if (source is IDataExecutionPlanNodeInternal dataNode)
            {
                dataNode.EstimateRowsOut(context);
                return dataNode.EstimatedRowsOut;
            }
            else
            {
                foreach (var child in source.GetSources())
                {
                    EstimateRowsOut(child, context);
                }
            }

            return 0;
        }

        private bool SplitCorrelatedCriteria(BooleanExpression filter, out BooleanExpression correlatedFilter, out BooleanExpression nonCorrelatedFilter)
        {
            correlatedFilter = null;
            nonCorrelatedFilter = null;

            if (!filter.GetVariables().Any())
            {
                nonCorrelatedFilter = filter;
                return true;
            }

            if (filter is BooleanBinaryExpression bin && bin.BinaryExpressionType == BooleanBinaryExpressionType.And)
            {
                var splitLhs = SplitCorrelatedCriteria(bin.FirstExpression, out var correlatedLhs, out var nonCorrelatedLhs);
                var splitRhs = SplitCorrelatedCriteria(bin.SecondExpression, out var correlatedRhs, out var nonCorrelatedRhs);

                if (splitLhs || splitRhs)
                {
                    correlatedFilter = correlatedLhs.And(correlatedRhs);
                    nonCorrelatedFilter = nonCorrelatedLhs.And(nonCorrelatedRhs);

                    return true;
                }
            }

            correlatedFilter = filter;
            return false;
        }

        private IDataExecutionPlanNodeInternal ConvertFromClause(FromClause fromClause, IList<OptimizerHint> hints, TSqlFragment query, INodeSchema outerSchema, Dictionary<string, string> outerReferences, NodeCompilationContext context)
        {
            fromClause.Accept(new DuplicateTableNameValidatingVisitor());

            var tables = fromClause.TableReferences;
            var node = ConvertTableReference(tables[0], hints, query, outerSchema, outerReferences, context);

            for (var i = 1; i < tables.Count; i++)
            {
                var nextTable = ConvertTableReference(tables[i], hints, query, outerSchema, outerReferences, context);

                // Join predicates will be lifted from the WHERE clause during folding later. For now, just add a table spool
                // to cache the results of the second table and use a nested loop to join them.
                nextTable = new TableSpoolNode { Source = nextTable, SpoolType = SpoolType.Lazy };

                node = new NestedLoopNode { LeftSource = node, RightSource = nextTable };
            }

            return node;
        }

        private IDataExecutionPlanNodeInternal ConvertTableReference(TableReference reference, IList<OptimizerHint> hints, TSqlFragment query, INodeSchema outerSchema, Dictionary<string, string> outerReferences, NodeCompilationContext context)
        {
            if (reference is NamedTableReference table)
            {
                if (table.SchemaObject.Identifiers.Count == 1 && _cteSubplans != null && _cteSubplans.TryGetValue(table.SchemaObject.BaseIdentifier.Value, out var cteSubplan))
                {
                    var aliasNode = (AliasNode)cteSubplan.Clone();

                    if (table.Alias != null)
                        aliasNode.Alias = table.Alias.Value;

                    return aliasNode;
                }

                var dataSource = SelectDataSource(table.SchemaObject);
                var entityName = table.SchemaObject.BaseIdentifier.Value;

                if (table.SchemaObject.SchemaIdentifier?.Value?.Equals("metadata", StringComparison.OrdinalIgnoreCase) == true)
                {
                    // We're asking for metadata - check the type
                    if (entityName.Equals("entity", StringComparison.OrdinalIgnoreCase))
                    {
                        return new MetadataQueryNode
                        {
                            DataSource = dataSource.Name,
                            MetadataSource = MetadataSource.Entity,
                            EntityAlias = table.Alias?.Value ?? entityName
                        };
                    }

                    if (entityName.Equals("attribute", StringComparison.OrdinalIgnoreCase))
                    {
                        return new MetadataQueryNode
                        {
                            DataSource = dataSource.Name,
                            MetadataSource = MetadataSource.Attribute,
                            AttributeAlias = table.Alias?.Value ?? entityName
                        };
                    }

                    if (entityName.Equals("relationship_1_n", StringComparison.OrdinalIgnoreCase))
                    {
                        return new MetadataQueryNode
                        {
                            DataSource = dataSource.Name,
                            MetadataSource = MetadataSource.OneToManyRelationship,
                            OneToManyRelationshipAlias = table.Alias?.Value ?? entityName
                        };
                    }

                    if (entityName.Equals("relationship_n_1", StringComparison.OrdinalIgnoreCase))
                    {
                        return new MetadataQueryNode
                        {
                            DataSource = dataSource.Name,
                            MetadataSource = MetadataSource.ManyToOneRelationship,
                            ManyToOneRelationshipAlias = table.Alias?.Value ?? entityName
                        };
                    }

                    if (entityName.Equals("relationship_n_n", StringComparison.OrdinalIgnoreCase))
                    {
                        return new MetadataQueryNode
                        {
                            DataSource = dataSource.Name,
                            MetadataSource = MetadataSource.ManyToManyRelationship,
                            ManyToManyRelationshipAlias = table.Alias?.Value ?? entityName
                        };
                    }

                    if (entityName.Equals("alternate_key", StringComparison.OrdinalIgnoreCase))
                    {
                        return new MetadataQueryNode
                        {
                            DataSource = dataSource.Name,
                            MetadataSource = MetadataSource.Key,
                            KeyAlias = table.Alias?.Value ?? entityName
                        };
                    }

                    if (entityName.Equals("optionsetvalue", StringComparison.OrdinalIgnoreCase))
                    {
                        return new MetadataQueryNode
                        {
                            DataSource = dataSource.Name,
                            MetadataSource = MetadataSource.Value,
                            ValueAlias = table.Alias?.Value ?? entityName
                        };
                    }

                    if (entityName.Equals("globaloptionset", StringComparison.OrdinalIgnoreCase))
                    {
                        return new GlobalOptionSetQueryNode
                        {
                            DataSource = dataSource.Name,
                            MetadataSource = OptionSetSource.OptionSet,
                            OptionSetAlias = table.Alias?.Value ?? entityName
                        };
                    }

                    if (entityName.Equals("globaloptionsetvalue", StringComparison.OrdinalIgnoreCase))
                    {
                        return new GlobalOptionSetQueryNode
                        {
                            DataSource = dataSource.Name,
                            MetadataSource = OptionSetSource.Value,
                            ValueAlias = table.Alias?.Value ?? entityName
                        };
                    }

                    throw new NotSupportedQueryFragmentException(Sql4CdsError.InvalidObjectName(table.SchemaObject));
                }
                else if (table.SchemaObject.SchemaIdentifier?.Value.Equals("sys", StringComparison.OrdinalIgnoreCase) == true)
                {
                    if (!Enum.TryParse<SystemFunction>(table.SchemaObject.BaseIdentifier.Value, true, out var systemFunction))
                        throw new NotSupportedQueryFragmentException(Sql4CdsError.InvalidObjectName(table.SchemaObject));

                    if (typeof(SystemFunction).GetField(systemFunction.ToString()).GetCustomAttribute<SystemObjectTypeAttribute>().Type != SystemObjectType.View)
                        throw new NotSupportedQueryFragmentException(Sql4CdsError.FunctionCalledWithoutParameters(table.SchemaObject));

                    return new SystemFunctionNode
                    {
                        DataSource = dataSource.Name,
                        Alias = table.Alias?.Value ?? systemFunction.ToString(),
                        SystemFunction = systemFunction
                    };
                }

                if (!String.IsNullOrEmpty(table.SchemaObject.SchemaIdentifier?.Value) &&
                    !table.SchemaObject.SchemaIdentifier.Value.Equals("dbo", StringComparison.OrdinalIgnoreCase) &&
                    !table.SchemaObject.SchemaIdentifier.Value.Equals("archive", StringComparison.OrdinalIgnoreCase) &&
                    !(table.SchemaObject.SchemaIdentifier.Value.Equals("bin", StringComparison.OrdinalIgnoreCase) && dataSource.Metadata.RecycleBinEntities != null))
                    throw new NotSupportedQueryFragmentException(Sql4CdsError.InvalidObjectName(table.SchemaObject));

                if (entityName.StartsWith("#") && String.IsNullOrEmpty(table.SchemaObject.SchemaIdentifier?.Value))
                {
                    var dataTable = Session.TempDb.Tables[entityName];

                    if (dataTable == null)
                        throw new NotSupportedQueryFragmentException(Sql4CdsError.InvalidObjectName(table.SchemaObject));

                    return new TableScanNode { TableName = dataTable.TableName };
                }

                // Validate the entity name
                EntityMetadata meta;

                try
                {
                    meta = dataSource.Metadata[entityName];
                }
                catch (FaultException ex)
                {
                    throw new NotSupportedQueryFragmentException(Sql4CdsError.InvalidObjectName(table.SchemaObject), ex);
                }

                var unsupportedHint = table.TableHints.FirstOrDefault(hint => hint.HintKind != TableHintKind.NoLock);
                if (unsupportedHint != null)
                    throw new NotSupportedQueryFragmentException(Sql4CdsError.NotSupported(unsupportedHint, unsupportedHint.HintKind.ToString()));

                if (table.TableSampleClause != null)
                    throw new NotSupportedQueryFragmentException(Sql4CdsError.NotSupported(table.TableSampleClause, "TABLESAMPLE"));

                if (table.TemporalClause != null)
                    throw new NotSupportedQueryFragmentException(Sql4CdsError.NotSupported(table.TemporalClause, table.TemporalClause.TemporalClauseType.ToString()));

                // Convert to a simple FetchXML source
                var fetchXmlScan = new FetchXmlScan
                {
                    DataSource = dataSource.Name,
                    FetchXml = new FetchXml.FetchType
                    {
                        nolock = table.TableHints.Any(hint => hint.HintKind == TableHintKind.NoLock),
                        Items = new object[]
                        {
                            new FetchXml.FetchEntityType
                            {
                                name = meta.LogicalName
                            }
                        }
                    },
                    Alias = table.Alias?.Value ?? entityName,
                    ReturnFullSchema = true
                };

                // Check if this should be using the long-term retention table
                if (table.SchemaObject.SchemaIdentifier?.Value.Equals("archive", StringComparison.OrdinalIgnoreCase) == true)
                {
                    if (meta.IsRetentionEnabled != true && meta.IsArchivalEnabled != true)
                        throw new NotSupportedQueryFragmentException(Sql4CdsError.InvalidObjectName(table.SchemaObject)) { Suggestion = "Ensure long term retention is enabled for this table - see https://learn.microsoft.com/en-us/power-apps/maker/data-platform/data-retention-set?WT.mc_id=DX-MVP-5004203" };

                    fetchXmlScan.FetchXml.DataSource = "retained";
                }
                // Check if this should be using the recycle bin table
                else if (table.SchemaObject.SchemaIdentifier?.Value.Equals("bin", StringComparison.OrdinalIgnoreCase) == true)
                {
                    if (!dataSource.Metadata.RecycleBinEntities.Contains(meta.LogicalName))
                        throw new NotSupportedQueryFragmentException(Sql4CdsError.InvalidObjectName(table.SchemaObject)) { Suggestion = "Ensure restoring of deleted records is enabled for this table - see https://learn.microsoft.com/en-us/power-platform/admin/restore-deleted-table-records?WT.mc_id=DX-MVP-5004203" };

                    fetchXmlScan.FetchXml.DataSource = "bin";
                }

                return fetchXmlScan;
            }

            if (reference is QualifiedJoin join)
            {
                // If the join involves the primary key of one table we can safely use a merge join.
                // Otherwise use a nested loop join
                var lhs = ConvertTableReference(join.FirstTableReference, hints, query, outerSchema, outerReferences, context);
                var rhs = ConvertTableReference(join.SecondTableReference, hints, query, outerSchema, outerReferences, context);
                var lhsSchema = lhs.GetSchema(context);
                var rhsSchema = rhs.GetSchema(context);
                var fixedValueColumns = GetFixedValueColumnsFromWhereClause(query, lhsSchema, rhsSchema);

                // Capture any references to data from an outer query
                // Use a temporary NestedLoopNode to include the full schema available within this query so far to ensure columns are
                // used from this query in preference to the outer query.
                CaptureOuterReferences(outerSchema, new NestedLoopNode { LeftSource = lhs, RightSource = rhs }, join.SearchCondition, context, outerReferences);

                var joinConditionVisitor = new JoinConditionVisitor(lhsSchema, rhsSchema, fixedValueColumns);
                join.SearchCondition.Accept(joinConditionVisitor);

                // If we didn't find any join criteria equating two columns in the table, try again
                // but allowing computed columns instead. This lets us use more efficient join types (merge or hash join)
                // by pre-computing the values of the expressions to use as the join keys
                if (joinConditionVisitor.LhsKey == null || joinConditionVisitor.RhsKey == null)
                {
                    joinConditionVisitor = new JoinConditionVisitor(lhsSchema, rhsSchema, fixedValueColumns);
                    joinConditionVisitor.AllowExpressions = true;

                    join.SearchCondition.Accept(joinConditionVisitor);

                    if (joinConditionVisitor.LhsExpression != null && joinConditionVisitor.RhsExpression != null)
                    {
                        // Calculate the two join expressions
                        if (joinConditionVisitor.LhsKey == null)
                        {
                            if (!(lhs is ComputeScalarNode lhsComputeScalar))
                            {
                                lhsComputeScalar = new ComputeScalarNode { Source = lhs };
                                lhs = lhsComputeScalar;
                            }

                            var lhsColumn = ComputeScalarExpression(joinConditionVisitor.LhsExpression, hints, query, lhsComputeScalar, null, context, ref lhs);
                            joinConditionVisitor.LhsKey = new ColumnReferenceExpression { MultiPartIdentifier = new MultiPartIdentifier { Identifiers = { new Identifier { Value = lhsColumn } } } };
                        }

                        if (joinConditionVisitor.RhsKey == null)
                        {
                            if (!(rhs is ComputeScalarNode rhsComputeScalar))
                            {
                                rhsComputeScalar = new ComputeScalarNode { Source = rhs };
                                rhs = rhsComputeScalar;
                            }

                            var rhsColumn = ComputeScalarExpression(joinConditionVisitor.RhsExpression, hints, query, rhsComputeScalar, null, context, ref lhs);
                            joinConditionVisitor.RhsKey = new ColumnReferenceExpression { MultiPartIdentifier = new MultiPartIdentifier { Identifiers = { new Identifier { Value = rhsColumn } } } };
                        }
                    }
                }

                BaseJoinNode joinNode;

                if (joinConditionVisitor.LhsKey != null && joinConditionVisitor.RhsKey != null && joinConditionVisitor.LhsKey.GetColumnName() == lhsSchema.PrimaryKey)
                {
                    joinNode = new MergeJoinNode
                    {
                        LeftSource = lhs,
                        LeftAttribute = joinConditionVisitor.LhsKey.Clone(),
                        RightSource = rhs,
                        RightAttribute = joinConditionVisitor.RhsKey.Clone(),
                        Expressions = { joinConditionVisitor.JoinCondition },
                        JoinType = join.QualifiedJoinType,
                        AdditionalJoinCriteria = join.SearchCondition.RemoveCondition(joinConditionVisitor.JoinCondition).Clone()
                    };
                }
                else if (joinConditionVisitor.LhsKey != null && joinConditionVisitor.RhsKey != null && joinConditionVisitor.RhsKey.GetColumnName() == rhsSchema.PrimaryKey)
                {
                    joinNode = new MergeJoinNode
                    {
                        LeftSource = rhs,
                        LeftAttribute = joinConditionVisitor.RhsKey.Clone(),
                        RightSource = lhs,
                        RightAttribute = joinConditionVisitor.LhsKey.Clone(),
                        Expressions = { joinConditionVisitor.JoinCondition },
                        AdditionalJoinCriteria = join.SearchCondition.RemoveCondition(joinConditionVisitor.JoinCondition).Clone()
                    };

                    switch (join.QualifiedJoinType)
                    {
                        case QualifiedJoinType.Inner:
                            joinNode.JoinType = QualifiedJoinType.Inner;
                            break;

                        case QualifiedJoinType.LeftOuter:
                            joinNode.JoinType = QualifiedJoinType.RightOuter;
                            break;

                        case QualifiedJoinType.RightOuter:
                            joinNode.JoinType = QualifiedJoinType.LeftOuter;
                            break;

                        case QualifiedJoinType.FullOuter:
                            joinNode.JoinType = QualifiedJoinType.FullOuter;
                            break;
                    }
                }
                else if (joinConditionVisitor.LhsKey != null && joinConditionVisitor.RhsKey != null)
                {
                    joinNode = new HashJoinNode
                    {
                        LeftSource = lhs,
                        LeftAttribute = joinConditionVisitor.LhsKey.Clone(),
                        RightSource = rhs,
                        RightAttribute = joinConditionVisitor.RhsKey.Clone(),
                        Expressions = { joinConditionVisitor.JoinCondition },
                        JoinType = join.QualifiedJoinType,
                        AdditionalJoinCriteria = join.SearchCondition.RemoveCondition(joinConditionVisitor.JoinCondition).Clone()
                    };
                }
                else
                {
                    // Spool the inner table so the results can be reused by the nested loop
                    rhs = new TableSpoolNode { Source = rhs, SpoolType = SpoolType.Eager, IsPerformanceSpool = true };

                    joinNode = new NestedLoopNode
                    {
                        LeftSource = lhs,
                        RightSource = rhs,
                        JoinType = join.QualifiedJoinType,
                        JoinCondition = join.SearchCondition.Clone()
                    };
                }

                BooleanExpression additionalCriteria = (joinNode as FoldableJoinNode)?.AdditionalJoinCriteria ?? (joinNode as NestedLoopNode)?.JoinCondition;

                if (additionalCriteria != null)
                {
                    var where = new WhereClause { SearchCondition = additionalCriteria };

                    if (join.QualifiedJoinType == QualifiedJoinType.Inner)
                    {
                        // Move any additional criteria to a filter node on the join results
                        var result = (IDataExecutionPlanNodeInternal)joinNode;
                        result = ConvertInSubqueries(result, hints, where, context, outerSchema, outerReferences);
                        result = ConvertExistsSubqueries(result, hints, where, context, outerSchema, outerReferences);

                        if (where.SearchCondition != null)
                        {
                            var joinSchema = result.GetSchema(context);
                            where.SearchCondition.GetType(GetExpressionContext(joinSchema, context), out _);

                            result = new FilterNode
                            {
                                Source = result,
                                Filter = where.SearchCondition
                            };
                        }

                        if (joinNode is FoldableJoinNode foldable)
                            foldable.AdditionalJoinCriteria = null;
                        else if (joinNode is NestedLoopNode nestedLoop)
                            nestedLoop.JoinCondition = null;

                        return result;
                    }
                    else
                    {
                        // Convert any subqueries in the join criteria. There may be multiple subqueries, and each one could reference data from
                        // just the LHS, just the RHS, or both.
                        // Subqueries that only reference the LHS data should be added to that path. Any others should be added to the RHS path,
                        // including any required data from the LHS via an outer reference.
                        var inSubqueries = new InSubqueryVisitor();
                        where.Accept(inSubqueries);

                        var inSubqueryConversions = inSubqueries.InSubqueries
                            .Select(subquery =>
                            {
                                var cols = subquery.GetColumns();
                                var hasLhsCols = cols.Any(c => lhsSchema.ContainsColumn(c, out _));
                                var hasRhsCols = cols.Any(c => rhsSchema.ContainsColumn(c, out _));

                                return new
                                {
                                    Subquery = subquery,
                                    HasLHSCols = hasLhsCols,
                                    HasRHSCols = hasRhsCols
                                };
                            })
                            .ToList();

                        var existsSubqueries = new ExistsSubqueryVisitor();
                        where.Accept(existsSubqueries);

                        var existsSubqueryConversions = existsSubqueries.ExistsSubqueries
                            .Select(subquery =>
                            {
                                var cols = subquery.GetColumns();
                                var hasLhsCols = cols.Any(c => lhsSchema.ContainsColumn(c, out _));
                                var hasRhsCols = cols.Any(c => rhsSchema.ContainsColumn(c, out _));

                                return new
                                {
                                    Subquery = subquery,
                                    HasLHSCols = hasLhsCols,
                                    HasRHSCols = hasRhsCols
                                };
                            })
                            .ToList();

                        if (joinNode is FoldableJoinNode foldable && (inSubqueryConversions.Any(s => s.HasLHSCols && s.HasRHSCols) || existsSubqueryConversions.Any(s => s.HasLHSCols && s.HasRHSCols)))
                        {
                            // We're currently using a hash- or merge-join, but we need to apply a subquery that requires data from both
                            // sides of the join. Replace the join with a nested loop so we can apply the required outer references
                            joinNode = new NestedLoopNode
                            {
                                LeftSource = foldable.LeftSource,
                                RightSource = new TableSpoolNode { Source = foldable.RightSource },
                                JoinType = foldable.JoinType
                            };

                            // Need to add the original join condition back in
                            where.SearchCondition = new BooleanBinaryExpression
                            {
                                FirstExpression = new BooleanComparisonExpression
                                {
                                    FirstExpression = foldable.LeftAttribute,
                                    ComparisonType = BooleanComparisonType.Equals,
                                    SecondExpression = foldable.RightAttribute
                                },
                                BinaryExpressionType = BooleanBinaryExpressionType.And,
                                SecondExpression = where.SearchCondition
                            };
                        }

                        var nestedLoopJoinNode = joinNode as NestedLoopNode;

                        if (nestedLoopJoinNode != null && nestedLoopJoinNode.OuterReferences == null)
                            nestedLoopJoinNode.OuterReferences = new Dictionary<string, string>();

                        foreach (var subquery in inSubqueryConversions)
                        {
                            if (subquery.HasLHSCols && subquery.HasRHSCols)
                                CaptureOuterReferences(lhsSchema, joinNode.RightSource, subquery.Subquery, context, nestedLoopJoinNode.OuterReferences);

                            if (!subquery.HasRHSCols)
                                joinNode.LeftSource = ConvertInSubquery(joinNode.LeftSource, hints, where, subquery.Subquery, context, outerSchema, outerReferences);
                            else
                                joinNode.RightSource = ConvertInSubquery(joinNode.RightSource, hints, where, subquery.Subquery, context, outerSchema, outerReferences);
                        }

                        foreach (var subquery in existsSubqueryConversions)
                        {
                            if (subquery.HasLHSCols && subquery.HasRHSCols)
                                CaptureOuterReferences(lhsSchema, joinNode.RightSource, subquery.Subquery, context, nestedLoopJoinNode.OuterReferences);

                            if (!subquery.HasRHSCols)
                                joinNode.LeftSource = ConvertExistsSubquery(joinNode.LeftSource, hints, where, subquery.Subquery, context, outerSchema, outerReferences);
                            else
                                joinNode.RightSource = ConvertExistsSubquery(joinNode.RightSource, hints, where, subquery.Subquery, context, outerSchema, outerReferences);
                        }

                        // Validate the remaining join condition
                        if (where.SearchCondition != null)
                        {
                            var joinSchema = joinNode.GetSchema(context);
                            where.SearchCondition.GetType(GetExpressionContext(joinSchema, context), out _);
                        }

                        if (nestedLoopJoinNode != null)
                            nestedLoopJoinNode.JoinCondition = where.SearchCondition;
                        else
                            ((FoldableJoinNode)joinNode).AdditionalJoinCriteria = where.SearchCondition;
                    }
                }

                return joinNode;
            }

            if (reference is QueryDerivedTable queryDerivedTable)
            {
                if (queryDerivedTable.Columns.Count > 0)
                    throw new NotSupportedQueryFragmentException(Sql4CdsError.NotSupported(queryDerivedTable, "query-derived table column list"));

                var select = ConvertSelectStatement(queryDerivedTable.QueryExpression, hints, outerSchema, outerReferences, context);
                var alias = new AliasNode(select, queryDerivedTable.Alias, context);

                return alias;
            }

            if (reference is InlineDerivedTable inlineDerivedTable)
                return ConvertInlineDerivedTable(inlineDerivedTable, hints, outerSchema, outerReferences, context);

            if (reference is UnqualifiedJoin unqualifiedJoin)
            {
                var lhs = ConvertTableReference(unqualifiedJoin.FirstTableReference, hints, query, outerSchema, outerReferences, context);
                IDataExecutionPlanNodeInternal rhs;
                Dictionary<string, string> lhsReferences;

                if (unqualifiedJoin.UnqualifiedJoinType == UnqualifiedJoinType.CrossJoin)
                {
                    rhs = ConvertTableReference(unqualifiedJoin.SecondTableReference, hints, query, outerSchema, outerReferences, context);
                    lhsReferences = null;
                }
                else
                {
                    // CROSS APPLY / OUTER APPLY - treat the second table as a correlated subquery
                    var lhsSchema = lhs.GetSchema(context);
                    lhsReferences = new Dictionary<string, string>();
                    var innerContext = context.CreateChildContext(null);
                    var subqueryPlan = ConvertTableReference(unqualifiedJoin.SecondTableReference, hints, query, lhsSchema, lhsReferences, innerContext);
                    rhs = subqueryPlan;

                    // If the subquery is uncorrelated, add a table spool to cache the results
                    // If it is correlated, add a spool where possible closer to the data source
                    if (lhsReferences.Count == 0)
                    {
                        var spool = new TableSpoolNode { Source = rhs, SpoolType = SpoolType.Lazy };
                        rhs = spool;
                    }
                    else if (UseMergeJoin(lhs, subqueryPlan, context, lhsReferences, null, null, false, true, out _, out var merge))
                    {
                        if (unqualifiedJoin.UnqualifiedJoinType == UnqualifiedJoinType.CrossApply)
                            merge.JoinType = QualifiedJoinType.Inner;

                        return merge;
                    }
                    else if (rhs is ISingleSourceExecutionPlanNode loopRightSourceSimple)
                    {
                        InsertCorrelatedSubquerySpool(loopRightSourceSimple, lhs, hints, context, lhsReferences.Values.ToArray());
                    }
                }

                // For cross joins there is no outer reference so the entire result can be spooled for reuse
                if (unqualifiedJoin.UnqualifiedJoinType == UnqualifiedJoinType.CrossJoin)
                    rhs = new TableSpoolNode { Source = rhs, SpoolType = SpoolType.Lazy };
                
                return new NestedLoopNode
                {
                    LeftSource = lhs,
                    RightSource = rhs,
                    JoinType = unqualifiedJoin.UnqualifiedJoinType == UnqualifiedJoinType.OuterApply ? QualifiedJoinType.LeftOuter : QualifiedJoinType.Inner,
                    OuterReferences = lhsReferences
                };
            }

            var tvf = reference as SchemaObjectFunctionTableReference;
            var gf = reference as GlobalFunctionTableReference;

            if (tvf != null || gf != null)
            {
                var parameters = tvf?.Parameters ?? gf.Parameters;

                // Capture any references to data from an outer query
                CaptureOuterReferences(outerSchema, null, reference, context, outerReferences);

                // Convert any scalar subqueries in the parameters to its own execution plan, and capture the references from those plans
                // as parameters to be passed to the function
                IDataExecutionPlanNodeInternal source = new ConstantScanNode { Values = { new Dictionary<string, ScalarExpression>() } };
                var computeScalar = new ComputeScalarNode { Source = source };

                foreach (var param in parameters.ToList())
                    ConvertScalarSubqueries(param, hints, ref source, computeScalar, context, reference);

                if (source is ConstantScanNode)
                    source = null;
                else if (computeScalar.Columns.Count > 0)
                    source = computeScalar;

                var scalarSubquerySchema = source?.GetSchema(context);
                var scalarSubqueryReferences = new Dictionary<string, string>();
                CaptureOuterReferences(scalarSubquerySchema, null, reference, context, scalarSubqueryReferences);

                IDataExecutionPlanNodeInternal execute;

                if (tvf != null)
                {
                    var dataSource = SelectDataSource(tvf.SchemaObject);

                    if (String.IsNullOrEmpty(tvf.SchemaObject.SchemaIdentifier?.Value) ||
                        tvf.SchemaObject.SchemaIdentifier.Value.Equals("dbo", StringComparison.OrdinalIgnoreCase))
                    {
                        execute = ExecuteMessageNode.FromMessage(tvf, dataSource, GetExpressionContext(null, context));
                    }
                    else if (tvf.SchemaObject.SchemaIdentifier.Value.Equals("sys", StringComparison.OrdinalIgnoreCase))
                    {
                        if (!Enum.TryParse<SystemFunction>(tvf.SchemaObject.BaseIdentifier.Value, true, out var systemFunction))
                            throw new NotSupportedQueryFragmentException(Sql4CdsError.InvalidObjectName(tvf.SchemaObject));

                        if (typeof(SystemFunction).GetField(systemFunction.ToString()).GetCustomAttribute<SystemObjectTypeAttribute>().Type != SystemObjectType.Function)
                            throw new NotSupportedQueryFragmentException(Sql4CdsError.NonFunctionCalledWithParameters(tvf.SchemaObject));

                        execute = new SystemFunctionNode
                        {
                            DataSource = dataSource.Name,
                            Alias = tvf.Alias?.Value,
                            SystemFunction = systemFunction
                        };
                    }
                    else
                    {
                        throw new NotSupportedQueryFragmentException(Sql4CdsError.InvalidObjectName(tvf.SchemaObject));
                    }
                }
                else
                {
                    if (gf.Name.Value.Equals("string_split", StringComparison.OrdinalIgnoreCase))
                        execute = new StringSplitNode(gf, context);
                    else
                        throw new NotSupportedQueryFragmentException(Sql4CdsError.InvalidObjectName(gf.Name));
                }

                if (source == null)
                    return execute;

                // If we've got any subquery parameters we need to use a loop to pass them to the function
                var loop = new NestedLoopNode
                {
                    LeftSource = source,
                    RightSource = execute,
                    JoinType = QualifiedJoinType.Inner,
                    OuterReferences = scalarSubqueryReferences,
                    OutputLeftSchema = false,
                };

                return loop;
            }

            if (reference is OpenJsonTableReference openJson)
            {
                // Capture any references to data from an outer query
                CaptureOuterReferences(outerSchema, null, openJson, context, outerReferences);

                // Convert any scalar subqueries in the parameters to its own execution plan, and capture the references from those plans
                // as parameters to be passed to the function
                IDataExecutionPlanNodeInternal source = new ConstantScanNode { Values = { new Dictionary<string, ScalarExpression>() } };
                var computeScalar = new ComputeScalarNode { Source = source };

                ConvertScalarSubqueries(openJson.Variable, hints, ref source, computeScalar, context, openJson);

                if (openJson.RowPattern != null)
                    ConvertScalarSubqueries(openJson.RowPattern, hints, ref source, computeScalar, context, openJson);

                if (source is ConstantScanNode)
                    source = null;
                else if (computeScalar.Columns.Count > 0)
                    source = computeScalar;

                var scalarSubquerySchema = source?.GetSchema(context);
                var scalarSubqueryReferences = new Dictionary<string, string>();
                CaptureOuterReferences(scalarSubquerySchema, null, openJson, context, scalarSubqueryReferences);

                var execute = new OpenJsonNode(openJson, context);

                if (source == null)
                    return execute;

                // If we've got any subquery parameters we need to use a loop to pass them to the function
                var loop = new NestedLoopNode
                {
                    LeftSource = source,
                    RightSource = execute,
                    JoinType = QualifiedJoinType.Inner,
                    OuterReferences = scalarSubqueryReferences,
                    OutputLeftSchema = false,
                };

                return loop;
            }

            throw new NotSupportedQueryFragmentException(Sql4CdsError.SyntaxError(reference)) { Suggestion = "Unhandled table reference" };
        }

        private HashSet<string> GetFixedValueColumnsFromWhereClause(TSqlFragment query, params INodeSchema[] schemas)
        {
            var columns = new HashSet<string>();

            if (query is QuerySpecification select && select.WhereClause != null)
                GetFixedValueColumnsFromWhereClause(columns, select.WhereClause.SearchCondition, schemas);

            return columns;
        }

        private void GetFixedValueColumnsFromWhereClause(HashSet<string> columns, BooleanExpression searchCondition, INodeSchema[] schemas)
        {
            if (searchCondition is BooleanComparisonExpression cmp &&
                cmp.ComparisonType == BooleanComparisonType.Equals)
            {
                var col = cmp.FirstExpression as ColumnReferenceExpression;
                var lit = cmp.SecondExpression as Literal;

                if (col == null && lit == null)
                {
                    col = cmp.SecondExpression as ColumnReferenceExpression;
                    lit = cmp.FirstExpression as Literal;
                }

                if (col != null && lit != null)
                {
                    foreach (var schema in schemas)
                    {
                        if (schema.ContainsColumn(col.GetColumnName(), out var colName))
                        {
                            columns.Add(colName);
                            break;
                        }
                    }
                }
            }

            if (searchCondition is BooleanBinaryExpression bin &&
                bin.BinaryExpressionType == BooleanBinaryExpressionType.And)
            {
                GetFixedValueColumnsFromWhereClause(columns, bin.FirstExpression, schemas);
                GetFixedValueColumnsFromWhereClause(columns, bin.SecondExpression, schemas);
            }
        }

        private IDataExecutionPlanNodeInternal ConvertInlineDerivedTable(InlineDerivedTable inlineDerivedTable, IList<OptimizerHint> hints, INodeSchema outerSchema, Dictionary<string, string> outerReferences, NodeCompilationContext context)
        {
            // Check all the rows have the same number of columns
            var expectedColumnCount = inlineDerivedTable.RowValues[0].ColumnValues.Count;
            var firstRowWithIncorrectNumberOfColumns = inlineDerivedTable.RowValues.FirstOrDefault(row => row.ColumnValues.Count != expectedColumnCount);
            if (firstRowWithIncorrectNumberOfColumns != null)
                throw new NotSupportedQueryFragmentException(Sql4CdsError.TableValueConstructorRequiresConsistentColumns(firstRowWithIncorrectNumberOfColumns));

            // Check all the rows have the expected number of values and column names are unique
            var columnNames = inlineDerivedTable.Columns.Select(col => col.Value).ToList();

            for (var i = 1; i < columnNames.Count; i++)
            {
                if (columnNames.Take(i).Any(prevCol => prevCol.Equals(columnNames[i], StringComparison.OrdinalIgnoreCase)))
                    throw new NotSupportedQueryFragmentException(Sql4CdsError.DuplicateColumn(inlineDerivedTable.Alias, columnNames[i]));
            }

            if (expectedColumnCount > inlineDerivedTable.Columns.Count)
                throw new NotSupportedQueryFragmentException(Sql4CdsError.TableValueConstructorTooManyColumns(inlineDerivedTable.Alias));

            if (expectedColumnCount < inlineDerivedTable.Columns.Count)
                throw new NotSupportedQueryFragmentException(Sql4CdsError.TableValueConstructorTooFewColumns(inlineDerivedTable.Alias));

            var rows = inlineDerivedTable.RowValues.Select(row => ConvertSelectQuerySpec(CreateSelectRow(row, inlineDerivedTable.Columns), null, outerSchema, outerReferences, context));
            var concat = new ConcatenateNode();

            foreach (var row in rows)
            {
                if (concat.ColumnSet.Count == 0)
                {
                    for (var i = 0; i < inlineDerivedTable.Columns.Count; i++)
                        concat.ColumnSet.Add(new ConcatenateColumn { OutputColumn = inlineDerivedTable.Columns[i].Value.EscapeIdentifier() });
                }

                for (var i = 0; i < inlineDerivedTable.Columns.Count; i++)
                {
                    concat.ColumnSet[i].SourceColumns.Add(row.ColumnSet[i].SourceColumn);
                    concat.ColumnSet[i].SourceExpressions.Add(row.ColumnSet[i].SourceExpression);
                }

                concat.Sources.Add(row.Source);
            }

            var source = (IDataExecutionPlanNodeInternal) concat;

            if (concat.Sources.Count == 1)
            {
                // If there was only one source, no need to return the concatenate node but make sure all the column names line up
                source = concat.Sources[0];
                var sourceCompute = source as ComputeScalarNode;

                var rename = new ComputeScalarNode { Source = source };

                foreach (var col in concat.ColumnSet)
                {
                    if (col.SourceColumns[0] != col.OutputColumn)
                    {
                        if (sourceCompute != null && sourceCompute.Columns.TryGetValue(col.SourceColumns[0], out var colValue))
                        {
                            sourceCompute.Columns.Remove(col.SourceColumns[0]);
                            sourceCompute.Columns[col.OutputColumn] = colValue;
                        }
                        else
                        {
                            rename.Columns[col.OutputColumn] = col.SourceColumns[0].ToColumnReference();
                        }
                    }
                }

                if (rename.Columns.Count > 0)
                    source = rename;
            }

            // Make sure expected table name is used
            if (!String.IsNullOrEmpty(inlineDerivedTable.Alias?.Value))
            {
                var converted = new SelectNode { Source = source };

                foreach (var col in concat.ColumnSet)
                    converted.ColumnSet.Add(new SelectColumn { SourceColumn = col.OutputColumn, OutputColumn = col.OutputColumn, SourceExpression = col.OutputColumn.ToColumnReference() });

                source = new AliasNode(converted, inlineDerivedTable.Alias, context);
            }

            return source;
        }

        private QuerySpecification CreateSelectRow(RowValue row, IList<Identifier> columns)
        {
            var querySpec = new QuerySpecification();
            
            for (var i = 0; i < columns.Count; i++)
            {
                querySpec.SelectElements.Add(new SelectScalarExpression
                {
                    Expression = row.ColumnValues[i],
                    ColumnName = new IdentifierOrValueExpression { Identifier = columns[i] }
                });
            }

            return querySpec;
        }

        private ExpressionCompilationContext GetExpressionContext(INodeSchema schema, NodeCompilationContext context, INodeSchema nonAggregateSchema = null)
        {
            return new ExpressionCompilationContext(context, schema, nonAggregateSchema);
        }
    }
}<|MERGE_RESOLUTION|>--- conflicted
+++ resolved
@@ -559,15 +559,12 @@
                 plans = ConvertRaiseErrorStatement(raiserror);
             else if (statement is SetCommandStatement setCommand)
                 plans = ConvertSetCommandStatement(setCommand);
-<<<<<<< HEAD
-            else if (statement is DeclareCursorStatement declareCursor)
-                plans = ConvertDeclareCursorStatement(declareCursor);
-=======
             else if (statement is CreateTableStatement createTable)
                 plans = ConvertCreateTableStatement(createTable);
             else if (statement is DropTableStatement dropTable)
                 plans = ConvertDropTableStatement(dropTable);
->>>>>>> 53a066a3
+            else if (statement is DeclareCursorStatement declareCursor)
+                plans = ConvertDeclareCursorStatement(declareCursor);
             else
                 throw new NotSupportedQueryFragmentException(Sql4CdsError.NotSupported(statement, statement.GetType().Name.Replace("Statement", "").ToUpperInvariant()));
 
@@ -594,7 +591,69 @@
             return output.ToArray();
         }
 
-<<<<<<< HEAD
+        private IRootExecutionPlanNodeInternal[] ConvertCreateTableStatement(CreateTableStatement createTable)
+        {
+            var converted = CreateTableNode.FromStatement(createTable);
+
+            // Create the table now in the local copy of the tempdb to allow converting later statements
+            Session.TempDb.Tables.Add(converted.TableDefinition.Clone());
+
+            return new[] { converted };
+        }
+
+        private IRootExecutionPlanNodeInternal[] ConvertDropTableStatement(DropTableStatement dropTable)
+        {
+            var nodes = new List<IRootExecutionPlanNodeInternal>();
+            var errors = new List<Sql4CdsError>();
+            var suggestions = new HashSet<string>();
+
+            foreach (var table in dropTable.Objects)
+            {
+                // Only drop temporary tables for now
+                if (table.DatabaseIdentifier != null)
+                {
+                    errors.Add(Sql4CdsError.UnsupportedStatement(table, "Database name"));
+                    suggestions.Add("Only temporary tables are supported");
+                    continue;
+                }
+                else if (table.SchemaIdentifier != null)
+                {
+                    errors.Add(Sql4CdsError.UnsupportedStatement(table, "Schema name"));
+                    suggestions.Add("Only temporary tables are supported");
+                    continue;
+                }
+                else if (!table.BaseIdentifier.Value.StartsWith("#"))
+                {
+                    errors.Add(Sql4CdsError.UnsupportedStatement(table, "Non-temporary table"));
+                    suggestions.Add("Only temporary tables are supported");
+                    continue;
+                }
+                else if (!Session.TempDb.Tables.Contains(table.BaseIdentifier.Value))
+                {
+                    if (!dropTable.IsIfExists)
+                    {
+                        errors.Add(Sql4CdsError.InvalidObjectName(table));
+                        suggestions.Add("Check the table name is correct");
+                    }
+
+                    continue;
+                }
+
+                nodes.Add(new DropTableNode
+                {
+                    TableName = table.BaseIdentifier.Value
+                });
+
+                // Remove the table now in the local copy of the tempdb for validating later statements
+                Session.TempDb.Tables.Remove(table.BaseIdentifier.Value);
+            }
+
+            if (errors.Count > 0)
+                throw new NotSupportedQueryFragmentException(errors.ToArray(), null) { Suggestion = String.Join(Environment.NewLine, suggestions) };
+
+            return nodes.ToArray();
+        }
+
         private IRootExecutionPlanNodeInternal[] ConvertDeclareCursorStatement(DeclareCursorStatement declareCursor)
         {
             // Validate the combination of cursor options
@@ -665,69 +724,6 @@
                 default:
                     throw new NotImplementedException();
             }
-=======
-        private IRootExecutionPlanNodeInternal[] ConvertCreateTableStatement(CreateTableStatement createTable)
-        {
-            var converted = CreateTableNode.FromStatement(createTable);
-
-            // Create the table now in the local copy of the tempdb to allow converting later statements
-            Session.TempDb.Tables.Add(converted.TableDefinition.Clone());
-
-            return new[] { converted };
-        }
-
-        private IRootExecutionPlanNodeInternal[] ConvertDropTableStatement(DropTableStatement dropTable)
-        {
-            var nodes = new List<IRootExecutionPlanNodeInternal>();
-            var errors = new List<Sql4CdsError>();
-            var suggestions = new HashSet<string>();
-
-            foreach (var table in dropTable.Objects)
-            {
-                // Only drop temporary tables for now
-                if (table.DatabaseIdentifier != null)
-                {
-                    errors.Add(Sql4CdsError.UnsupportedStatement(table, "Database name"));
-                    suggestions.Add("Only temporary tables are supported");
-                    continue;
-                }
-                else if (table.SchemaIdentifier != null)
-                {
-                    errors.Add(Sql4CdsError.UnsupportedStatement(table, "Schema name"));
-                    suggestions.Add("Only temporary tables are supported");
-                    continue;
-                }
-                else if (!table.BaseIdentifier.Value.StartsWith("#"))
-                {
-                    errors.Add(Sql4CdsError.UnsupportedStatement(table, "Non-temporary table"));
-                    suggestions.Add("Only temporary tables are supported");
-                    continue;
-                }
-                else if (!Session.TempDb.Tables.Contains(table.BaseIdentifier.Value))
-                {
-                    if (!dropTable.IsIfExists)
-                    {
-                        errors.Add(Sql4CdsError.InvalidObjectName(table));
-                        suggestions.Add("Check the table name is correct");
-                    }
-
-                    continue;
-                }
-
-                nodes.Add(new DropTableNode
-                {
-                    TableName = table.BaseIdentifier.Value
-                });
-
-                // Remove the table now in the local copy of the tempdb for validating later statements
-                Session.TempDb.Tables.Remove(table.BaseIdentifier.Value);
-            }
-
-            if (errors.Count > 0)
-                throw new NotSupportedQueryFragmentException(errors.ToArray(), null) { Suggestion = String.Join(Environment.NewLine, suggestions) };
-
-            return nodes.ToArray();
->>>>>>> 53a066a3
         }
 
         private IDmlQueryExecutionPlanNode[] ConvertSetCommandStatement(SetCommandStatement setCommand)
